--- conflicted
+++ resolved
@@ -20,17 +20,8 @@
   <import file="../antunit-base.xml" />
 
   <property name="location" value="http://ant.apache.org/webtest/gettest" />
-<<<<<<< HEAD
-    
+
   <target name="setUp">
-=======
-  <condition property="java.atleast.1_8">
-      <javaversion atleast="1.8"/>
-  </condition>
-
-
-    <target name="setUp">
->>>>>>> 9b1b8dbb
     <mkdir dir="${output}" />
   </target>
 
