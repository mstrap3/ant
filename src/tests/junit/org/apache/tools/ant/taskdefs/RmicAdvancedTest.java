--- conflicted
+++ resolved
@@ -348,31 +348,6 @@
     }
 
     /**
-<<<<<<< HEAD
-=======
-     * test that passes -Xnew to sun's rmic.
-     *
-     * @throws Exception
-     */
-    @Test
-    public void testXnew() throws Exception {
-        // skipped via unless attribute for JDK > 6
-        buildRule.executeTarget("testXnew");
-    }
-
-    /**
-     * test that passes -Xnew to sun's rmic.
-     *
-     * @throws Exception
-     */
-    @Test
-    public void testXnewDest() throws Exception {
-        // skipped via unless attribute for JDK > 6
-        buildRule.executeTarget("testXnewDest");
-    }
-
-    /**
->>>>>>> e74054fb
      * test that passes -Xnew to sun's rmic running in a different VM.
      *
      * @throws Exception
