/*
 *  Licensed to the Apache Software Foundation (ASF) under one or more
 *  contributor license agreements.  See the NOTICE file distributed with
 *  this work for additional information regarding copyright ownership.
 *  The ASF licenses this file to You under the Apache License, Version 2.0
 *  (the "License"); you may not use this file except in compliance with
 *  the License.  You may obtain a copy of the License at
 *
 *      http://www.apache.org/licenses/LICENSE-2.0
 *
 *  Unless required by applicable law or agreed to in writing, software
 *  distributed under the License is distributed on an "AS IS" BASIS,
 *  WITHOUT WARRANTIES OR CONDITIONS OF ANY KIND, either express or implied.
 *  See the License for the specific language governing permissions and
 *  limitations under the License.
 *
 */
package org.apache.tools.ant.taskdefs.optional.depend;

import java.io.BufferedReader;
import java.io.BufferedWriter;
import java.io.File;
import java.io.FileReader;
import java.io.FileWriter;
import java.io.IOException;
import java.net.URL;
import java.util.ArrayList;
import java.util.Collections;
import java.util.HashMap;
import java.util.HashSet;
import java.util.LinkedHashSet;
import java.util.List;
import java.util.Map;
import java.util.Objects;
import java.util.Set;
import java.util.function.Predicate;
import java.util.stream.Stream;

import org.apache.tools.ant.AntClassLoader;
import org.apache.tools.ant.BuildException;
import org.apache.tools.ant.DirectoryScanner;
import org.apache.tools.ant.Project;
import org.apache.tools.ant.taskdefs.MatchingTask;
import org.apache.tools.ant.taskdefs.rmic.DefaultRmicAdapter;
import org.apache.tools.ant.taskdefs.rmic.WLRmic;
import org.apache.tools.ant.types.Path;
import org.apache.tools.ant.types.Reference;
import org.apache.tools.ant.types.Resource;
import org.apache.tools.ant.types.ResourceCollection;
import org.apache.tools.ant.types.resources.FileProvider;
import org.apache.tools.ant.util.FileUtils;
import org.apache.tools.ant.util.depend.DependencyAnalyzer;

/**
 * Generates a dependency file for a given set of classes.
 *
 */
public class Depend extends MatchingTask {
    private static final int ONE_SECOND = 1000;

    /**
     * A class (struct) user to manage information about a class
     *
     */
    private static class ClassFileInfo {
        /** The file where the class file is stored in the file system */
        private File absoluteFile;

        /** The Java class name of this class */
        private String className;

        /** The source File containing this class */
        private File sourceFile;

        /** if user has been warned about this file not having a source file */
        private boolean isUserWarned = false;
    }

    /** The path where source files exist */
    private Path srcPath;

    /** The path where compiled class files exist. */
    private Path destPath;

    /** The directory which contains the dependency cache. */
    private File cache;

    /**
     * A map which gives for every class a list of the class which it
     * affects.
     */
    private Map<String, Map<String, ClassFileInfo>> affectedClassMap;

    /** A map which gives information about a class */
    private Map<String, ClassFileInfo> classFileInfoMap;

    /**
     * A map which gives the list of jars and classes from the classpath
     * that a class depends upon
     */
    private Map<String, Set<File>> classpathDependencies;

    /** The list of classes which are out of date. */
    private Map<String, String> outOfDateClasses;

    /**
     * indicates that the dependency relationships should be extended beyond
     * direct dependencies to include all classes. So if A directly affects
     * B and B directly affects C, then A indirectly affects C.
     */
    private boolean closure = false;

    /**
     * flag to enable warning if we encounter RMI stubs
     */
    private boolean warnOnRmiStubs = true;

    /**
     * Flag which controls whether the reversed dependencies should be
     * dumped to the log
     */
    private boolean dump = false;

    /** The classpath to look for additional dependencies */
    private Path dependClasspath;

    /** constants used with the cache file */
    private static final String CACHE_FILE_NAME = "dependencies.txt";
    /** String Used to separate classnames in the dependency file */
    private static final String CLASSNAME_PREPEND = "||:";

    /**
     * Set the classpath to be used for this dependency check.
     *
     * @param classpath the classpath to be used when checking for
     *      dependencies on elements in the classpath
     */
    public void setClasspath(Path classpath) {
        if (dependClasspath == null) {
            dependClasspath = classpath;
        } else {
            dependClasspath.append(classpath);
        }
    }

    /**
     * Gets the classpath to be used for this dependency check.
     *
     * @return the current dependency classpath
     */
    public Path getClasspath() {
        return dependClasspath;
    }

    /**
     * Adds a classpath to be used for this dependency check.
     *
     * @return A path object to be configured by Ant
     */
    public Path createClasspath() {
        if (dependClasspath == null) {
            dependClasspath = new Path(getProject());
        }
        return dependClasspath.createPath();
    }

    /**
     * Adds a reference to a classpath defined elsewhere.
     *
     * @param r a reference to a path object to be used as the depend
     *      classpath
     */
    public void setClasspathRef(Reference r) {
        createClasspath().setRefid(r);
    }

    /**
     * Flag to set to true if you want dependency issues with RMI
     * stubs to appear at warning level.
     * @param warnOnRmiStubs if true set dependency issues to appear at warning level.
     * @since Ant1.7
     */
    public void setWarnOnRmiStubs(boolean warnOnRmiStubs) {
        this.warnOnRmiStubs = warnOnRmiStubs;
    }

    /**
     * Read the dependencies from cache file
     *
     * @return a collection of class dependencies
     * @exception IOException if the dependency file cannot be read
     */
    private Map<String, List<String>> readCachedDependencies(File depFile) throws IOException {
        Map<String, List<String>> dependencyMap = new HashMap<>();

        int prependLength = CLASSNAME_PREPEND.length();

        try (BufferedReader in = new BufferedReader(new FileReader(depFile))) {
            List<String> dependencyList = null;
            String line;
            while ((line = in.readLine()) != null) {
                if (line.startsWith(CLASSNAME_PREPEND)) {
                    String className = line.substring(prependLength);
                    dependencyList = dependencyMap.computeIfAbsent(className,
                        k -> new ArrayList<>());
                } else if (dependencyList != null) {
                    dependencyList.add(line);
                }
            }
        }
        return dependencyMap;
    }

    /**
     * Write the dependencies to cache file
     *
     * @param dependencyMap the map of dependencies to be written out.
     * @exception IOException if the dependency file cannot be written out.
     */
    private void writeCachedDependencies(Map<String, List<String>> dependencyMap)
        throws IOException {
        if (cache != null) {
            cache.mkdirs();
            File depFile = new File(cache, CACHE_FILE_NAME);
            try (BufferedWriter pw =
                new BufferedWriter(new FileWriter(depFile))) {
                for (Map.Entry<String, List<String>> e : dependencyMap
                    .entrySet()) {
                    pw.write(String.format("%s%s%n", CLASSNAME_PREPEND, e.getKey()));
                    for (String s : e.getValue()) {
                        pw.write(s);
                        pw.newLine();
                    }
                }
            }
        }
    }

    /**
     * Get the classpath for dependency checking.
     *
     * This method removes the dest dirs if it is given from the dependency classpath
     */
    private Path getCheckClassPath() {
        if (dependClasspath == null) {
            return null;
        }

        Set<Resource> dependNotInDest = new LinkedHashSet<>();
        dependClasspath.forEach(dependNotInDest::add);
        destPath.forEach(dependNotInDest::remove);

        Path p;
        if (dependNotInDest.isEmpty()) {
            p = null;
        } else {
            p = new Path(getProject());
            dependNotInDest.forEach(p::add);
        }

        log("Classpath without dest dir is " + p, Project.MSG_DEBUG);
        return p;
    }

    /**
     * Determine the dependencies between classes. Class dependencies are
     * determined by examining the class references in a class file to other
     * classes.
     *
     * This method sets up the following fields
     * <ul>
     *   <li>affectedClassMap - the list of classes each class affects</li>
     *   <li>classFileInfoMap - information about each class</li>
     *   <li>classpathDependencies - the list of jars and classes from the
     *                             classpath that each class depends upon.</li>
     * </ul>
     *
     * If required, the dependencies are written to the cache.
     *
     * @exception IOException if either the dependencies cache or the class
     *      files cannot be read or written
     */
    private void determineDependencies() throws IOException {
        affectedClassMap = new HashMap<>();
        classFileInfoMap = new HashMap<>();
        boolean cacheDirty = false;

        Map<String, List<String>> dependencyMap = new HashMap<>();
        File cacheFile = null;
        boolean cacheFileExists = true;
        long cacheLastModified = Long.MAX_VALUE;

        // read the dependency cache from the disk
        if (cache != null) {
            cacheFile = new File(cache, CACHE_FILE_NAME);
            cacheFileExists = cacheFile.exists();
            cacheLastModified = cacheFile.lastModified();
            if (cacheFileExists) {
                dependencyMap = readCachedDependencies(cacheFile);
            }
        }
        for (ClassFileInfo info : getClassFiles()) {
            log("Adding class info for " + info.className, Project.MSG_DEBUG);
            classFileInfoMap.put(info.className, info);

            List<String> dependencyList = null;

            if (cache != null) {
                // try to read the dependency info from the map if it is
                // not out of date
                if (cacheFileExists
                    && cacheLastModified > info.absoluteFile.lastModified()) {
                    // depFile exists and is newer than the class file
                    // need to get dependency list from the map.
                    dependencyList = dependencyMap.get(info.className);
                }
            }

            if (dependencyList == null) {
                // not cached - so need to read directly from the class file
                DependencyAnalyzer analyzer = new AntAnalyzer();
                analyzer.addRootClass(info.className);
                analyzer.addClassPath(destPath);
                analyzer.setClosure(false);
                dependencyList = Collections.list(analyzer.getClassDependencies());
                dependencyList.forEach(o -> log("Class " + info.className + " depends on " + o,
                        Project.MSG_DEBUG));
                cacheDirty = true;
                dependencyMap.put(info.className, dependencyList);
            }

            // This class depends on each class in the dependency list. For each
            // one of those, add this class into their affected classes list
            for (String dependentClass : dependencyList) {
                affectedClassMap
                    .computeIfAbsent(dependentClass, k -> new HashMap<>())
                    .put(info.className, info);
                log(dependentClass + " affects " + info.className,
                    Project.MSG_DEBUG);
            }
        }

        classpathDependencies = null;
        Path checkPath = getCheckClassPath();
        if (checkPath != null) {
            // now determine which jars each class depends upon
            classpathDependencies = new HashMap<>();
            try (AntClassLoader loader = getProject().createClassLoader(checkPath)) {

                Map<String, Object> classpathFileCache = new HashMap<>();
                Object nullFileMarker = new Object();
                for (Map.Entry<String, List<String>> e : dependencyMap.entrySet()) {
                    String className = e.getKey();
                    log("Determining classpath dependencies for " + className,
                        Project.MSG_DEBUG);
                    List<String> dependencyList = e.getValue();
                    Set<File> dependencies = new HashSet<>();
                    classpathDependencies.put(className, dependencies);
                    for (String dependency : dependencyList) {
                        log("Looking for " + dependency, Project.MSG_DEBUG);
                        Object classpathFileObject
                            = classpathFileCache.get(dependency);
                        if (classpathFileObject == null) {
                            classpathFileObject = nullFileMarker;

                            if (!dependency.startsWith("java.")
                                && !dependency.startsWith("javax.")) {
                                URL classURL
                                    = loader.getResource(dependency.replace('.', '/') + ".class");
                                log("URL is " + classURL, Project.MSG_DEBUG);
                                if (classURL != null) {
                                    if ("jar".equals(classURL.getProtocol())) {
                                        String jarFilePath = classURL.getFile();
                                        int classMarker = jarFilePath.indexOf('!');
                                        jarFilePath = jarFilePath.substring(0, classMarker);
                                        if (jarFilePath.startsWith("file:")) {
                                            classpathFileObject = new File(
                                                FileUtils.getFileUtils()
                                                    .fromURI(jarFilePath));
                                        } else {
                                            throw new IOException(
                                                "Bizarre nested path in jar: protocol: "
                                                    + jarFilePath);
                                        }
                                    } else if ("file".equals(classURL.getProtocol())) {
                                        classpathFileObject = new File(
                                            FileUtils.getFileUtils().fromURI(
                                                classURL.toExternalForm()));
                                    }
                                    log("Class " + className
                                        + " depends on " + classpathFileObject
                                        + " due to " + dependency, Project.MSG_DEBUG);
                                }
                            } else {
                                log("Ignoring base classlib dependency "
                                    + dependency, Project.MSG_DEBUG);
                            }
                            classpathFileCache.put(dependency, classpathFileObject);
                        }
                        if (classpathFileObject != nullFileMarker) {
                            // we need to add this jar to the list for this class.
                            File jarFile = (File) classpathFileObject;
                            log("Adding a classpath dependency on " + jarFile,
                                Project.MSG_DEBUG);
                            dependencies.add(jarFile);
                        }
                    }
                }
            }
        } else {
            log("No classpath to check", Project.MSG_DEBUG);
        }

        // write the dependency cache to the disk
        if (cache != null && cacheDirty) {
            writeCachedDependencies(dependencyMap);
        }
    }

    /**
     * Delete all the class files which are out of date, by way of their
     * dependency on a class which is out of date
     *
     * @return the number of files deleted.
     */
    private int deleteAllAffectedFiles() {
        int count = 0;
        for (String className : outOfDateClasses.keySet()) {
            count += deleteAffectedFiles(className);
            ClassFileInfo classInfo = classFileInfoMap.get(className);
            if (classInfo != null && classInfo.absoluteFile.exists()) {
                if (classInfo.sourceFile == null) {
                    warnOutOfDateButNotDeleted(classInfo, className, className);
                } else {
                    classInfo.absoluteFile.delete();
                    count++;
                }
            }
        }
        return count;
    }

    /**
     * Delete all the class files of classes which depend on the given class
     *
     * @param className the name of the class whose dependent classes will be
     *      deleted
     * @return the number of class files removed
     */
    private int deleteAffectedFiles(String className) {
        int count = 0;

        Map<String, ClassFileInfo> affectedClasses = affectedClassMap.get(className);
        if (affectedClasses == null) {
            return count;
        }
        for (Map.Entry<String, ClassFileInfo> e : affectedClasses.entrySet()) {
            String affectedClass = e.getKey();
            ClassFileInfo affectedClassInfo = e.getValue();

            if (!affectedClassInfo.absoluteFile.exists()) {
                continue;
            }

            if (affectedClassInfo.sourceFile == null) {
                warnOutOfDateButNotDeleted(affectedClassInfo, affectedClass, className);
                continue;
            }

            log("Deleting file " + affectedClassInfo.absoluteFile.getPath()
                + " since " + className + " out of date", Project.MSG_VERBOSE);

            affectedClassInfo.absoluteFile.delete();
            count++;
            if (closure) {
                count += deleteAffectedFiles(affectedClass);
            } else {
                // without closure we may delete an inner class but not the
                // top level class which would not trigger a recompile.

<<<<<<< HEAD
                int aci = affectedClass.indexOf('$');
                if (aci == -1) {
=======
                if (!affectedClass.contains("$")) {
>>>>>>> 291a214a
                    continue;
                }
                // need to delete the main class
                String topLevelClassName = affectedClass.substring(0, aci);
                log("Top level class = " + topLevelClassName,
                    Project.MSG_VERBOSE);
                ClassFileInfo topLevelClassInfo
                    = classFileInfoMap.get(topLevelClassName);
                if (topLevelClassInfo != null
                    && topLevelClassInfo.absoluteFile.exists()) {
                    log("Deleting file "
                        + topLevelClassInfo.absoluteFile.getPath()
                        + " since one of its inner classes was removed",
                        Project.MSG_VERBOSE);
                    topLevelClassInfo.absoluteFile.delete();
                    count++;
                    if (closure) {
                        count += deleteAffectedFiles(topLevelClassName);
                    }
                }
            }
        }
        return count;
    }

    /**
     * warn when a class is out of date, but not deleted as its source is unknown.
     * MSG_WARN is the normal level, but we downgrade to MSG_VERBOSE for RMI files
     * if {@link #warnOnRmiStubs is false}
     * @param affectedClassInfo info about the affected class
     * @param affectedClass the name of the affected .class file
     * @param className the file that is triggering the out of dateness
     */
    private void warnOutOfDateButNotDeleted(
                                            ClassFileInfo affectedClassInfo, String affectedClass,
                                            String className) {
        if (affectedClassInfo.isUserWarned) {
            return;
        }
        int level = Project.MSG_WARN;
        if (!warnOnRmiStubs) {
            //downgrade warnings on RMI stublike classes, as they are generated
            //by rmic, so there is no need to tell the user that their source is
            //missing.
            if (isRmiStub(affectedClass, className)) {
                level = Project.MSG_VERBOSE;
            }
        }
        log("The class " + affectedClass + " in file "
            + affectedClassInfo.absoluteFile.getPath()
            + " is out of date due to " + className
            + " but has not been deleted because its source file could not be determined",
            level);
        affectedClassInfo.isUserWarned = true;
    }

    /**
     * test for being an RMI stub
     * @param affectedClass  class being tested
     * @param className      possible origin of the RMI stub
     * @return whether the class affectedClass is a RMI stub
     */
    private boolean isRmiStub(String affectedClass, String className) {
        return isStub(affectedClass, className, DefaultRmicAdapter.RMI_STUB_SUFFIX)
            || isStub(affectedClass, className, DefaultRmicAdapter.RMI_SKEL_SUFFIX)
            || isStub(affectedClass, className, WLRmic.RMI_STUB_SUFFIX)
            || isStub(affectedClass, className, WLRmic.RMI_SKEL_SUFFIX);
    }

    private boolean isStub(String affectedClass, String baseClass, String suffix) {
        return (baseClass + suffix).equals(affectedClass);
    }

    /**
     * Dump the dependency information loaded from the classes to the Ant log
     */
    private void dumpDependencies() {
        log("Reverse Dependency Dump for " + affectedClassMap.size()
            + " classes:", Project.MSG_DEBUG);

        affectedClassMap.forEach((className, affectedClasses) -> {
            log(" Class " + className + " affects:", Project.MSG_DEBUG);
            affectedClasses.forEach((affectedClass, info) -> log(
                "    " + affectedClass + " in " + info.absoluteFile.getPath(),
                Project.MSG_DEBUG));
        });

        if (classpathDependencies != null) {
            log("Classpath file dependencies (Forward):", Project.MSG_DEBUG);

            classpathDependencies.forEach((className, dependencies) -> {
                log(" Class " + className + " depends on:", Project.MSG_DEBUG);
                dependencies.forEach(f -> log("    " + f.getPath(), Project.MSG_DEBUG));
            });
        }
    }

    private void determineOutOfDateClasses() {
        outOfDateClasses = new HashMap<>();
        directories(srcPath).forEach(srcDir -> {
            DirectoryScanner ds = this.getDirectoryScanner(srcDir);
            scanDir(srcDir, ds.getIncludedFiles());
        });

        // now check classpath file dependencies
        if (classpathDependencies == null) {
            return;
        }

        for (Map.Entry<String, Set<File>> e : classpathDependencies.entrySet()) {
            String className = e.getKey();
            if (outOfDateClasses.containsKey(className)) {
                continue;
            }
            ClassFileInfo info = classFileInfoMap.get(className);

            // if we have no info about the class - it may have been deleted already and we
            // are using cached info.
            if (info != null) {
                for (File classpathFile : e.getValue()) {
                    if (classpathFile.lastModified() > info.absoluteFile
                        .lastModified()) {
                        log("Class " + className
                            + " is out of date with respect to "
                            + classpathFile, Project.MSG_DEBUG);
                        outOfDateClasses.put(className, className);
                        break;
                    }
                }
            }
        }
    }

    /**
     * Does the work.
     *
     * @exception BuildException Thrown in case of an unrecoverable error.
     */
    @Override
    public void execute() throws BuildException {
        try {
            long start = System.currentTimeMillis();
            if (srcPath == null) {
                throw new BuildException("srcdir attribute must be set",
                                         getLocation());
            }

            if (!directories(srcPath).findAny().isPresent()) {
                throw new BuildException("srcdir attribute must be non-empty",
                                         getLocation());
            }

            if (destPath == null) {
                destPath = srcPath;
            }

            if (cache != null && cache.exists() && !cache.isDirectory()) {
                throw new BuildException(
                    "The cache, if specified, must point to a directory");
            }

            if (cache != null && !cache.exists()) {
                cache.mkdirs();
            }

            determineDependencies();
            if (dump) {
                dumpDependencies();
            }
            determineOutOfDateClasses();
            int count = deleteAllAffectedFiles();

            long duration = (System.currentTimeMillis() - start) / ONE_SECOND;

            final int summaryLogLevel;
            if (count > 0) {
                summaryLogLevel = Project.MSG_INFO;
            }  else {
                summaryLogLevel = Project.MSG_DEBUG;
            }

            log("Deleted " + count + " out of date files in "
                + duration + " seconds", summaryLogLevel);
        } catch (Exception e) {
            throw new BuildException(e);
        }
    }

    /**
     * Scans the directory looking for source files that are newer than
     * their class files. The results are returned in the class variable
     * compileList
     *
     * @param srcDir the source directory
     * @param files the names of the files in the source dir which are to be
     *      checked.
     */
    protected void scanDir(File srcDir, String[] files) {
        for (String f : files) {
            File srcFile = new File(srcDir, f);
            if (f.endsWith(".java")) {
                String filePath = srcFile.getPath();
                String className
                    = filePath.substring(srcDir.getPath().length() + 1,
                                         filePath.length() - ".java".length());
                className = ClassFileUtils.convertSlashName(className);
                ClassFileInfo info
                    = classFileInfoMap.get(className);
                if (info == null) {
                    // there was no class file. add this class to the list
                    outOfDateClasses.put(className, className);
                } else if (srcFile.lastModified() > info.absoluteFile
                    .lastModified()) {
                    outOfDateClasses.put(className, className);
                }
            }
        }
    }

    /**
     * Get the list of class files we are going to analyse.
     *
     * @return a vector containing the classes to analyse.
     */
    private List<ClassFileInfo> getClassFiles() {
        // break the classLocations into its components.
        List<ClassFileInfo> classFileList = new ArrayList<>();

        directories(destPath)
            .forEach(dir -> addClassFiles(classFileList, dir, dir));

        return classFileList;
    }

    /**
     * Find the source file for a given class
     *
     * @param classname the classname in slash format.
     * @param sourceFileKnownToExist if not null, a file already known to exist
     *                               (saves call to .exists())
     */
    private File findSourceFile(String classname, File sourceFileKnownToExist) {
        String sourceFilename;
        int innerIndex = classname.indexOf('$');
        if (innerIndex != -1) {
            sourceFilename = classname.substring(0, innerIndex) + ".java";
        } else {
            sourceFilename = classname + ".java";
        }
        // search the various source path entries
        return directories(srcPath)
            .map(d -> new File(d, sourceFilename)).filter(Predicate
                .<File> isEqual(sourceFileKnownToExist).or(File::exists))
            .findFirst().orElse(null);
    }

    /**
     * Add the list of class files from the given directory to the class
     * file vector, including any subdirectories.
     *
     * @param classFileList a list of ClassFileInfo objects for all the
     *      files in the directory tree
     * @param dir the directory tree to be searched, recursively, for class
     *      files
     * @param root the root of the source tree. This is used to determine
     *      the absolute class name from the relative position in the
     *      source tree
     */
    private void addClassFiles(List<ClassFileInfo> classFileList, File dir, File root) {
        File[] children = dir.listFiles();

        if (children == null) {
            return;
        }

        int rootLength = root.getPath().length();
        File sourceFileKnownToExist = null; // speed optimization
        for (File file : children) {
            if (file.getName().endsWith(".class")) {
                ClassFileInfo info = new ClassFileInfo();
                info.absoluteFile = file;

                String relativeName = file.getPath().substring(rootLength + 1,
                    file.getPath().length() - ".class".length());

                info.className
                    = ClassFileUtils.convertSlashName(relativeName);
                info.sourceFile = sourceFileKnownToExist =
                    findSourceFile(relativeName, sourceFileKnownToExist);
                classFileList.add(info);
            } else {
                addClassFiles(classFileList, file, root);
            }
        }
    }

    /**
     * Set the directories path to find the Java source files.
     *
     * @param srcPath the source path
     */
    public void setSrcdir(Path srcPath) {
        this.srcPath = srcPath;
    }

    /**
     * Set the destination directory where the compiled Java files exist.
     *
     * @param destPath the destination areas where build files are written
     */
    public void setDestDir(Path destPath) {
        this.destPath = destPath;
    }

    /**
     * Sets the dependency cache file.
     *
     * @param cache the dependency cache file
     */
    public void setCache(File cache) {
        this.cache = cache;
    }

    /**
     * If true, transitive dependencies are followed until the
     * closure of the dependency set if reached.
     * When not set, the depend task will only follow
     * direct dependencies between classes.
     *
     * @param closure indicate if dependency closure is required.
     */
    public void setClosure(boolean closure) {
        this.closure = closure;
    }

    /**
     * If true, the dependency information will be written
     * to the debug level log.
     *
     * @param dump set to true to dump dependency information to the log
     */
    public void setDump(boolean dump) {
        this.dump = dump;
    }

    private Stream<File> directories(ResourceCollection rc) {
        return rc.stream().map(r -> r.as(FileProvider.class))
            .filter(Objects::nonNull).map(FileProvider::getFile)
            .filter(File::isDirectory);
    }
}<|MERGE_RESOLUTION|>--- conflicted
+++ resolved
@@ -478,16 +478,11 @@
                 // without closure we may delete an inner class but not the
                 // top level class which would not trigger a recompile.
 
-<<<<<<< HEAD
-                int aci = affectedClass.indexOf('$');
-                if (aci == -1) {
-=======
                 if (!affectedClass.contains("$")) {
->>>>>>> 291a214a
                     continue;
                 }
                 // need to delete the main class
-                String topLevelClassName = affectedClass.substring(0, aci);
+                String topLevelClassName = affectedClass.substring(0, affectedClass.indexOf("$"));
                 log("Top level class = " + topLevelClassName,
                     Project.MSG_VERBOSE);
                 ClassFileInfo topLevelClassInfo
