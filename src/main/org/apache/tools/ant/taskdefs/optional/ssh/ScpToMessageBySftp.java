/*
 *  Licensed to the Apache Software Foundation (ASF) under one or more
 *  contributor license agreements.  See the NOTICE file distributed with
 *  this work for additional information regarding copyright ownership.
 *  The ASF licenses this file to You under the Apache License, Version 2.0
 *  (the "License"); you may not use this file except in compliance with
 *  the License.  You may obtain a copy of the License at
 *
 *      http://www.apache.org/licenses/LICENSE-2.0
 *
 *  Unless required by applicable law or agreed to in writing, software
 *  distributed under the License is distributed on an "AS IS" BASIS,
 *  WITHOUT WARRANTIES OR CONDITIONS OF ANY KIND, either express or implied.
 *  See the License for the specific language governing permissions and
 *  limitations under the License.
 *
 */

package org.apache.tools.ant.taskdefs.optional.ssh;

import java.io.File;
import java.io.IOException;
import java.util.Iterator;
import java.util.List;

import com.jcraft.jsch.ChannelSftp;
import com.jcraft.jsch.JSchException;
import com.jcraft.jsch.Session;
import com.jcraft.jsch.SftpException;
import com.jcraft.jsch.SftpProgressMonitor;

/**
 * Utility class to carry out an upload by sftp.
 */
public class ScpToMessageBySftp extends ScpToMessage/*AbstractSshMessage*/ {

    private static final int HUNDRED_KILOBYTES = 102400;

    private File localFile;
    private final String remotePath;
<<<<<<< HEAD
    private List<Directory> directoryList;
=======
    private List directoryList;
    private final boolean preserveLastModified;
>>>>>>> 7b09880b

    /**
     * Constructor for a local file to remote.
     * @param verbose if true do verbose logging
     * @param session the scp session to use
     * @param aLocalFile the local file
     * @param aRemotePath the remote path
     * @since Ant 1.7
     */
    public ScpToMessageBySftp(final boolean verbose,
                              final Session session,
                              final File aLocalFile,
                              final String aRemotePath) {
        this(verbose, session, aLocalFile, aRemotePath, false);

    }

    /**
     * Constructor for a local file to remote.
     * @param verbose if true do verbose logging
     * @param session the scp session to use
     * @param aLocalFile the local file
     * @param aRemotePath the remote path
     * @param preserveLastModified True if the last modified time needs to be preserved
     *                             on the transferred files. False otherwise.
     * @since Ant 1.9.10
     */
    public ScpToMessageBySftp(final boolean verbose,
                              final Session session,
                              final File aLocalFile,
                              final String aRemotePath,
                              final boolean preserveLastModified) {
        this(verbose, session, aRemotePath, preserveLastModified);

        this.localFile = aLocalFile;
    }


    /**
     * Constructor for a local directories to remote.
     * @param verbose if true do verbose logging
     * @param session the scp session to use
     * @param aDirectoryList a list of directories
     * @param aRemotePath the remote path
     * @since Ant 1.7
     */
    public ScpToMessageBySftp(final boolean verbose,
                              final Session session,
                              final List<Directory> aDirectoryList,
                              final String aRemotePath) {
        this(verbose, session, aDirectoryList, aRemotePath, false);
    }

    /**
     * Constructor for a local directories to remote.
     * @param verbose if true do verbose logging
     * @param session the scp session to use
     * @param aDirectoryList a list of directories
     * @param aRemotePath the remote path
     * @param preserveLastModified  True if the last modified time needs to be preserved
     *                             on the transferred files. False otherwise.
     * @since Ant 1.9.10
     */
    public ScpToMessageBySftp(final boolean verbose,
                              final Session session,
                              final List aDirectoryList,
                              final String aRemotePath,
                              final boolean preserveLastModified) {
        this(verbose, session, aRemotePath, preserveLastModified);

        this.directoryList = aDirectoryList;
    }


    /**
     * Constructor for ScpToMessage.
     * @param verbose if true do verbose logging
     * @param session the scp session to use
     * @param aRemotePath the remote path
     * @param preserveLastModified True if the last modified time needs to be preserved
     *                             on the transferred files. False otherwise.
     */
    private ScpToMessageBySftp(final boolean verbose,
                               final Session session,
                               final String aRemotePath,
                               final boolean preserveLastModified) {
        super(verbose, session);
        this.remotePath = aRemotePath;
        this.preserveLastModified = preserveLastModified;
    }

    /**
     * Constructor for ScpToMessage.
     * @param session the scp session to use
     * @param aLocalFile the local file
     * @param aRemotePath the remote path
     */
    public ScpToMessageBySftp(final Session session,
                              final File aLocalFile,
                              final String aRemotePath) {
        this(false, session, aLocalFile, aRemotePath);
    }

    /**
     * Constructor for ScpToMessage.
     * @param session the scp session to use
     * @param aDirectoryList a list of directories
     * @param aRemotePath the remote path
     */
    public ScpToMessageBySftp(final Session session,
                              final List<Directory> aDirectoryList,
                              final String aRemotePath) {
        this(false, session, aDirectoryList, aRemotePath);
    }

    /**
     * Carry out the transfer.
     * @throws IOException on i/o errors
     * @throws JSchException on errors detected by scp
     */
    @Override
    public void execute() throws IOException, JSchException {
        if (directoryList != null) {
            doMultipleTransfer();
        }
        if (localFile != null) {
            doSingleTransfer();
        }
        log("done.\n");
    }

    private void doSingleTransfer() throws IOException, JSchException {
        final ChannelSftp channel = openSftpChannel();
        try {
            channel.connect();
            try {
                sendFileToRemote(channel, localFile, remotePath);
            } catch (final SftpException e) {
                throw new JSchException("Could not send '" + localFile
                        + "' to '" + remotePath + "' - "
                        + e.toString(), e);
            }
        } finally {
            if (channel != null) {
                channel.disconnect();
            }
        }
    }

    private void doMultipleTransfer() throws IOException, JSchException {
        final ChannelSftp channel = openSftpChannel();
        try {
            channel.connect();

            try {
                try {
                    channel.stat(remotePath);
                } catch (final SftpException e) {
                    if (e.id == ChannelSftp.SSH_FX_NO_SUCH_FILE) {
                        // dir does not exist.
                        channel.mkdir(remotePath);
                        channel.chmod(getDirMode(), remotePath);
                    } else {
                        throw new JSchException("failed to access remote dir '"
                                                + remotePath + "'", e);
                    }
                }
                channel.cd(remotePath);
            } catch (final SftpException e) {
                throw new JSchException("Could not CD to '" + remotePath
                                        + "' - " + e.toString(), e);
            }
            for (Directory current : directoryList) {
                try {
                    if (getVerbose()) {
                        log("Sending directory " + current);
                    }
                    sendDirectory(channel, current);
                } catch (final SftpException e) {
                    String msg = "Error sending directory";
                    if (current != null && current.getDirectory() != null) {
                        msg += " '" + current.getDirectory().getName() + "'";
                    }
                    throw new JSchException(msg, e);
                }
            }
        } finally {
            if (channel != null) {
                channel.disconnect();
            }
        }
    }

    private void sendDirectory(final ChannelSftp channel,
                               final Directory current)
        throws IOException, SftpException {
        for (final Iterator<File> fileIt = current.filesIterator(); fileIt.hasNext();) {
            sendFileToRemote(channel, fileIt.next(), null);
        }
        for (final Iterator<Directory> dirIt = current.directoryIterator(); dirIt.hasNext();) {
            sendDirectoryToRemote(channel, dirIt.next());
        }
    }

    private void sendDirectoryToRemote(final ChannelSftp channel,
                                       final Directory directory)
        throws IOException, SftpException {
        final String dir = directory.getDirectory().getName();
        try {
            channel.stat(dir);
        } catch (final SftpException e) {
            // dir does not exist.
            if (e.id == ChannelSftp.SSH_FX_NO_SUCH_FILE) {
                channel.mkdir(dir);
                channel.chmod(getDirMode(), dir);
            }
        }
        channel.cd(dir);
        sendDirectory(channel, directory);
        channel.cd("..");
    }

    private void sendFileToRemote(final ChannelSftp channel,
                                  final File localFile,
                                  String remotePath)
        throws IOException, SftpException {
        final long filesize = localFile.length();

        if (remotePath == null) {
            remotePath = localFile.getName();
        }

        final long startTime = System.currentTimeMillis();
        final long totalLength = filesize;

        // only track progress for files larger than 100kb in verbose mode
        final boolean trackProgress = getVerbose() && filesize > HUNDRED_KILOBYTES;

        SftpProgressMonitor monitor = null;
        if (trackProgress) {
            monitor = getProgressMonitor();
        }

        try {
            if (this.getVerbose()) {
                log("Sending: " + localFile.getName() + " : " + filesize);
            }
            channel.put(localFile.getAbsolutePath(), remotePath, monitor);
            // set the fileMode on the transferred file. The "remotePath" can potentially be a directory
            // into which the file got transferred, so we can't/shouldn't go ahead and try to change that directory's
            // permissions. Instead we determine the path of the transferred file on remote.
            final String transferredFileRemotePath;
            if (channel.stat(remotePath).isDir()) {
                // Note: It's correct to use "/" as the file separator without worrying about what the remote
                // server's file separator is, since the SFTP spec expects "/" to be considered as file path
                // separator. See section 6.2 "File Names" of the spec, which states:
                // "This protocol represents file names as strings.  File names are
                // assumed to use the slash ('/') character as a directory separator."
                transferredFileRemotePath = remotePath + "/" + localFile.getName();
            } else {
                transferredFileRemotePath = remotePath;
            }
            if (this.getVerbose()) {
                log("Setting file mode '" + Integer.toOctalString(getFileMode()) + "' on remote path " + transferredFileRemotePath);
            }
            channel.chmod(getFileMode(), transferredFileRemotePath);
            if (getPreserveLastModified()) {
                // set the last modified time (seconds since epoch) on the transferred file
                final int lastModifiedTime = (int) (localFile.lastModified() / 1000L);
                if (this.getVerbose()) {
                    log("Setting last modified time on remote path " + transferredFileRemotePath + " to " + lastModifiedTime);
                }
                channel.setMtime(transferredFileRemotePath, lastModifiedTime);
            }
        } finally {
            if (this.getVerbose()) {
                final long endTime = System.currentTimeMillis();
                logStats(startTime, endTime, (int) totalLength);
            }
        }
    }

    /**
     * Get the local file.
     * @return the local file.
     */
    @Override
    public File getLocalFile() {
        return localFile;
    }

    /**
     * Get the remote path.
     * @return the remote path.
     */
    @Override
    public String getRemotePath() {
        return remotePath;
    }

    /**
     * Returns true if the last modified time needs to be preserved on the
     * file(s) that get transferred. Returns false otherwise.
     *
     * @return
     */
    public boolean getPreserveLastModified() {
        return this.preserveLastModified;
    }
}<|MERGE_RESOLUTION|>--- conflicted
+++ resolved
@@ -38,12 +38,8 @@
 
     private File localFile;
     private final String remotePath;
-<<<<<<< HEAD
     private List<Directory> directoryList;
-=======
-    private List directoryList;
     private final boolean preserveLastModified;
->>>>>>> 7b09880b
 
     /**
      * Constructor for a local file to remote.
