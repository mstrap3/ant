--- conflicted
+++ resolved
@@ -224,17 +224,12 @@
             if (GZIP.equals(v)) {
                 return new GZIPInputStream(istream);
             }
-<<<<<<< HEAD
             if (XZ.equals(v)) {
                 return newXZInputStream(istream);
             }
             if (BZIP2.equals(v)) {
                 final char[] magic = new char[] { 'B', 'Z' };
                 for (char c : magic) {
-=======
-            if (BZIP2.equals(v)) {
-                for (char c : new char[] {'B', 'Z'}) {
->>>>>>> 291a214a
                     if (istream.read() != c) {
                         throw new BuildException("Invalid bz2 file." + name);
                     }
