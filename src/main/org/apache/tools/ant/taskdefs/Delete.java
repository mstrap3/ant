/*
 *  Licensed to the Apache Software Foundation (ASF) under one or more
 *  contributor license agreements.  See the NOTICE file distributed with
 *  this work for additional information regarding copyright ownership.
 *  The ASF licenses this file to You under the Apache License, Version 2.0
 *  (the "License"); you may not use this file except in compliance with
 *  the License.  You may obtain a copy of the License at
 *
 *      http://www.apache.org/licenses/LICENSE-2.0
 *
 *  Unless required by applicable law or agreed to in writing, software
 *  distributed under the License is distributed on an "AS IS" BASIS,
 *  WITHOUT WARRANTIES OR CONDITIONS OF ANY KIND, either express or implied.
 *  See the License for the specific language governing permissions and
 *  limitations under the License.
 *
 */

package org.apache.tools.ant.taskdefs;

import java.io.File;
<<<<<<< HEAD
import java.nio.file.Files;
import java.nio.file.Path;
import java.nio.file.Paths;
=======
import java.io.IOException;
>>>>>>> 506c3ab4
import java.util.Arrays;
import java.util.Comparator;
import java.util.Iterator;
import java.util.Vector;

import org.apache.tools.ant.BuildException;
import org.apache.tools.ant.DirectoryScanner;
import org.apache.tools.ant.Project;
import org.apache.tools.ant.taskdefs.condition.Os;
import org.apache.tools.ant.types.FileSet;
import org.apache.tools.ant.types.PatternSet;
import org.apache.tools.ant.types.Resource;
import org.apache.tools.ant.types.ResourceCollection;
import org.apache.tools.ant.types.resources.FileProvider;
import org.apache.tools.ant.types.resources.FileResourceIterator;
import org.apache.tools.ant.types.resources.Resources;
import org.apache.tools.ant.types.resources.Restrict;
import org.apache.tools.ant.types.resources.Sort;
import org.apache.tools.ant.types.resources.comparators.FileSystem;
import org.apache.tools.ant.types.resources.comparators.ResourceComparator;
import org.apache.tools.ant.types.resources.comparators.Reverse;
import org.apache.tools.ant.types.resources.selectors.Exists;
import org.apache.tools.ant.types.resources.selectors.ResourceSelector;
import org.apache.tools.ant.types.selectors.AndSelector;
import org.apache.tools.ant.types.selectors.ContainsRegexpSelector;
import org.apache.tools.ant.types.selectors.ContainsSelector;
import org.apache.tools.ant.types.selectors.DateSelector;
import org.apache.tools.ant.types.selectors.DependSelector;
import org.apache.tools.ant.types.selectors.DepthSelector;
import org.apache.tools.ant.types.selectors.ExtendSelector;
import org.apache.tools.ant.types.selectors.FileSelector;
import org.apache.tools.ant.types.selectors.FilenameSelector;
import org.apache.tools.ant.types.selectors.MajoritySelector;
import org.apache.tools.ant.types.selectors.NoneSelector;
import org.apache.tools.ant.types.selectors.NotSelector;
import org.apache.tools.ant.types.selectors.OrSelector;
import org.apache.tools.ant.types.selectors.PresentSelector;
import org.apache.tools.ant.types.selectors.SelectSelector;
import org.apache.tools.ant.types.selectors.SizeSelector;
import org.apache.tools.ant.types.selectors.modifiedselector.ModifiedSelector;
import org.apache.tools.ant.util.FileUtils;

/**
 * Deletes a file or directory, or set of files defined by a fileset.
 * The original delete task would delete a file, or a set of files
 * using the include/exclude syntax.  The deltree task would delete a
 * directory tree.  This task combines the functionality of these two
 * originally distinct tasks.
 * <p>Currently Delete extends MatchingTask.  This is intended <i>only</i>
 * to provide backwards compatibility for a release.  The future position
 * is to use nested filesets exclusively.</p>
 *
 * @since Ant 1.2
 *
 * @ant.task category="filesystem"
 */
public class Delete extends MatchingTask {
    private static final ResourceComparator REVERSE_FILESYSTEM = new Reverse(new FileSystem());
    private static final ResourceSelector EXISTS = new Exists();
    private static FileUtils FILE_UTILS = FileUtils.getFileUtils();

    private static class ReverseDirs implements ResourceCollection {

        private Project project;
        private File basedir;
        private String[] dirs;

        ReverseDirs(Project project, File basedir, String[] dirs) {
            this.project = project;
            this.basedir = basedir;
            this.dirs = dirs;
            Arrays.sort(this.dirs, Comparator.reverseOrder());
        }

        @Override
        public Iterator<Resource> iterator() {
            return new FileResourceIterator(project, basedir, dirs);
        }

        @Override
        public boolean isFilesystemOnly() {
            return true;
        }

        @Override
        public int size() {
            return dirs.length;
        }
    }

    // CheckStyle:VisibilityModifier OFF - bc
    protected File file = null;
    protected File dir = null;
    protected Vector<FileSet> filesets = new Vector<>();
    protected boolean usedMatchingTask = false;
    // by default, remove matching empty dirs
    protected boolean includeEmpty = false;
    // CheckStyle:VisibilityModifier ON

    private int verbosity = Project.MSG_VERBOSE;
    private boolean quiet = false;
    private boolean failonerror = true;
    private boolean deleteOnExit = false;
    private boolean removeNotFollowedSymlinks = false;
    private Resources rcs = null;
    private boolean performGc = Os.isFamily("windows");

    /**
     * Set the name of a single file to be removed.
     *
     * @param file the file to be deleted
     */
    public void setFile(File file) {
        this.file = file;
    }

    /**
     * Set the directory from which files are to be deleted
     *
     * @param dir the directory path.
     */
    public void setDir(File dir) {
        this.dir = dir;
        getImplicitFileSet().setDir(dir);
    }

    /**
     * If true, list all names of deleted files.
     *
     * @param verbose "true" or "on"
     */
    public void setVerbose(boolean verbose) {
        if (verbose) {
            this.verbosity = Project.MSG_INFO;
        } else {
            this.verbosity = Project.MSG_VERBOSE;
        }
    }

    /**
     * If true and the file does not exist, do not display a diagnostic
     * message or modify the exit status to reflect an error.
     * This means that if a file or directory cannot be deleted,
     * then no error is reported. This setting emulates the
     * -f option to the Unix &quot;rm&quot; command.
     * Default is false meaning things are &quot;noisy&quot;
     * @param quiet "true" or "on"
     */
    public void setQuiet(boolean quiet) {
        this.quiet = quiet;
        if (quiet) {
            this.failonerror = false;
        }
    }

    /**
     * If false, note errors but continue.
     *
     * @param failonerror true or false
     */
    public void setFailOnError(boolean failonerror) {
        this.failonerror = failonerror;
    }

    /**
     * If true, on failure to delete, note the error and set
     * the deleteonexit flag, and continue
     *
     * @param deleteOnExit true or false
     */
    public void setDeleteOnExit(boolean deleteOnExit) {
        this.deleteOnExit = deleteOnExit;
    }

    /**
     * If true, delete empty directories.
     * @param includeEmpty if true delete empty directories (only
     *                     for filesets). Default is false.
     */
    public void setIncludeEmptyDirs(boolean includeEmpty) {
        this.includeEmpty = includeEmpty;
    }

    /**
     * Whether to perform a garbage collection before retrying a failed delete.
     *
     * <p>This may be required on Windows (where it is set to true by
     * default) but also on other operating systems, for example when
     * deleting directories from an NFS share.</p>
     *
     * @param b boolean
     * @since Ant 1.8.3
     */
    public void setPerformGcOnFailedDelete(boolean b) {
        performGc = b;
    }

    /**
     * Adds a set of files to be deleted.
     * @param set the set of files to be deleted
     */
    public void addFileset(FileSet set) {
        filesets.addElement(set);
    }

    /**
     * Add an arbitrary ResourceCollection to be deleted.
     * @param rc the filesystem-only ResourceCollection.
     */
    public void add(ResourceCollection rc) {
        if (rc == null) {
            return;
        }
        if (rcs == null) {
            rcs = new Resources();
            rcs.setCache(true);
        }
        rcs.add(rc);
    }

    /**
     * add a name entry on the include list
     * @return a NameEntry object to be configured
     */
    @Override
    public PatternSet.NameEntry createInclude() {
        usedMatchingTask = true;
        return super.createInclude();
    }

    /**
     * add a name entry on the include files list
     * @return a PatternFileNameEntry object to be configured
     */
    @Override
    public PatternSet.NameEntry createIncludesFile() {
        usedMatchingTask = true;
        return super.createIncludesFile();
    }

    /**
     * add a name entry on the exclude list
     * @return a NameEntry object to be configured
     */
    @Override
    public PatternSet.NameEntry createExclude() {
        usedMatchingTask = true;
        return super.createExclude();
    }

    /**
     * add a name entry on the include files list
     * @return a PatternFileNameEntry object to be configured
     */
    @Override
    public PatternSet.NameEntry createExcludesFile() {
        usedMatchingTask = true;
        return super.createExcludesFile();
    }

    /**
     * add a set of patterns
     * @return PatternSet object to be configured
     */
    @Override
    public PatternSet createPatternSet() {
        usedMatchingTask = true;
        return super.createPatternSet();
    }

    /**
     * Sets the set of include patterns. Patterns may be separated by a comma
     * or a space.
     *
     * @param includes the string containing the include patterns
     */
    @Override
    public void setIncludes(String includes) {
        usedMatchingTask = true;
        super.setIncludes(includes);
    }

    /**
     * Sets the set of exclude patterns. Patterns may be separated by a comma
     * or a space.
     *
     * @param excludes the string containing the exclude patterns
     */
    @Override
    public void setExcludes(String excludes) {
        usedMatchingTask = true;
        super.setExcludes(excludes);
    }

    /**
     * Sets whether default exclusions should be used or not.
     *
     * @param useDefaultExcludes "true"|"on"|"yes" when default exclusions
     *                           should be used, "false"|"off"|"no" when they
     *                           shouldn't be used.
     */
    @Override
    public void setDefaultexcludes(boolean useDefaultExcludes) {
        usedMatchingTask = true;
        super.setDefaultexcludes(useDefaultExcludes);
    }

    /**
     * Sets the name of the file containing the includes patterns.
     *
     * @param includesfile A string containing the filename to fetch
     * the include patterns from.
     */
    @Override
    public void setIncludesfile(File includesfile) {
        usedMatchingTask = true;
        super.setIncludesfile(includesfile);
    }

    /**
     * Sets the name of the file containing the includes patterns.
     *
     * @param excludesfile A string containing the filename to fetch
     * the include patterns from.
     */
    @Override
    public void setExcludesfile(File excludesfile) {
        usedMatchingTask = true;
        super.setExcludesfile(excludesfile);
    }

    /**
     * Sets case sensitivity of the file system
     *
     * @param isCaseSensitive "true"|"on"|"yes" if file system is case
     *                           sensitive, "false"|"off"|"no" when not.
     */
    @Override
    public void setCaseSensitive(boolean isCaseSensitive) {
        usedMatchingTask = true;
        super.setCaseSensitive(isCaseSensitive);
    }

    /**
     * Sets whether or not symbolic links should be followed.
     *
     * @param followSymlinks whether or not symbolic links should be followed
     */
    @Override
    public void setFollowSymlinks(boolean followSymlinks) {
        usedMatchingTask = true;
        super.setFollowSymlinks(followSymlinks);
    }

    /**
     * Sets whether the symbolic links that have not been followed
     * shall be removed (the links, not the locations they point at).
     *
     * @param b boolean
     * @since Ant 1.8.0
     */
    public void setRemoveNotFollowedSymlinks(boolean b) {
        removeNotFollowedSymlinks = b;
    }

    /**
     * add a "Select" selector entry on the selector list
     *
     * @param selector the selector to be added
     */
    @Override
    public void addSelector(SelectSelector selector) {
        usedMatchingTask = true;
        super.addSelector(selector);
    }

    /**
     * add an "And" selector entry on the selector list
     *
     * @param selector the selector to be added
     */
    @Override
    public void addAnd(AndSelector selector) {
        usedMatchingTask = true;
        super.addAnd(selector);
    }

    /**
     * add an "Or" selector entry on the selector list
     *
     * @param selector the selector to be added
     */
    @Override
    public void addOr(OrSelector selector) {
        usedMatchingTask = true;
        super.addOr(selector);
    }

    /**
     * add a "Not" selector entry on the selector list
     *
     * @param selector the selector to be added
     */
    @Override
    public void addNot(NotSelector selector) {
        usedMatchingTask = true;
        super.addNot(selector);
    }

    /**
     * add a "None" selector entry on the selector list
     *
     * @param selector the selector to be added
     */
    @Override
    public void addNone(NoneSelector selector) {
        usedMatchingTask = true;
        super.addNone(selector);
    }

    /**
     * add a majority selector entry on the selector list
     *
     * @param selector the selector to be added
     */
    @Override
    public void addMajority(MajoritySelector selector) {
        usedMatchingTask = true;
        super.addMajority(selector);
    }

    /**
     * add a selector date entry on the selector list
     *
     * @param selector the selector to be added
     */
    @Override
    public void addDate(DateSelector selector) {
        usedMatchingTask = true;
        super.addDate(selector);
    }

    /**
     * add a selector size entry on the selector list
     *
     * @param selector the selector to be added
     */
    @Override
    public void addSize(SizeSelector selector) {
        usedMatchingTask = true;
        super.addSize(selector);
    }

    /**
     * add a selector filename entry on the selector list
     *
     * @param selector the selector to be added
     */
    @Override
    public void addFilename(FilenameSelector selector) {
        usedMatchingTask = true;
        super.addFilename(selector);
    }

    /**
     * add an extended selector entry on the selector list
     *
     * @param selector the selector to be added
     */
    @Override
    public void addCustom(ExtendSelector selector) {
        usedMatchingTask = true;
        super.addCustom(selector);
    }

    /**
     * add a contains selector entry on the selector list
     *
     * @param selector the selector to be added
     */
    @Override
    public void addContains(ContainsSelector selector) {
        usedMatchingTask = true;
        super.addContains(selector);
    }

    /**
     * add a present selector entry on the selector list
     *
     * @param selector the selector to be added
     */
    @Override
    public void addPresent(PresentSelector selector) {
        usedMatchingTask = true;
        super.addPresent(selector);
    }

    /**
     * add a depth selector entry on the selector list
     *
     * @param selector the selector to be added
     */
    @Override
    public void addDepth(DepthSelector selector) {
        usedMatchingTask = true;
        super.addDepth(selector);
    }

    /**
     * add a depends selector entry on the selector list
     *
     * @param selector the selector to be added
     */
    @Override
    public void addDepend(DependSelector selector) {
        usedMatchingTask = true;
        super.addDepend(selector);
    }

    /**
     * add a regular expression selector entry on the selector list
     *
     * @param selector the selector to be added
     */
    @Override
    public void addContainsRegexp(ContainsRegexpSelector selector) {
        usedMatchingTask = true;
        super.addContainsRegexp(selector);
    }

    /**
     * add the modified selector
     *
     * @param selector the selector to add
     * @since ant 1.6
     */
    @Override
    public void addModified(ModifiedSelector selector) {
        usedMatchingTask = true;
        super.addModified(selector);
    }

    /**
     * add an arbitrary selector
     *
     * @param selector the selector to be added
     * @since Ant 1.6
     */
    @Override
    public void add(FileSelector selector) {
        usedMatchingTask = true;
        super.add(selector);
    }

    /**
     * Delete the file(s).
     *
     * @exception BuildException if an error occurs
     */
    @Override
    public void execute() throws BuildException {
        if (usedMatchingTask) {
            log("DEPRECATED - Use of the implicit FileSet is deprecated.  Use a nested fileset element instead.",
                quiet ? Project.MSG_VERBOSE : verbosity);
        }

        if (file == null && dir == null && filesets.isEmpty() && rcs == null) {
            throw new BuildException(
                "At least one of the file or dir attributes, or a nested resource collection, must be set.");
        }

        if (quiet && failonerror) {
            throw new BuildException(
                "quiet and failonerror cannot both be set to true", getLocation());
        }

        // delete the single file
        if (file != null) {
            if (file.exists()) {
                if (file.isDirectory()) {
                    log("Directory " + file.getAbsolutePath()
                        + " cannot be removed using the file attribute.  Use dir instead.",
                        quiet ? Project.MSG_VERBOSE : verbosity);
                } else {
                    log("Deleting: " + file.getAbsolutePath());

                    if (!delete(file)) {
                        handle("Unable to delete file " + file.getAbsolutePath());
                    }
                }
            } else if (isDanglingSymlink(file)) {
                log("Trying to delete file " + file.getAbsolutePath()
                    + " which looks like a broken symlink.",
                    quiet ? Project.MSG_VERBOSE : verbosity);
                if (!delete(file)) {
                    handle("Unable to delete file " + file.getAbsolutePath());
                }
            } else {
                log("Could not find file " + file.getAbsolutePath()
                    + " to delete.", quiet ? Project.MSG_VERBOSE : verbosity);
            }
        }

        // delete the directory
        if (dir != null && !usedMatchingTask) {
            if (dir.exists() && dir.isDirectory()) {
                /*
                  If verbosity is MSG_VERBOSE, that mean we are doing
                  regular logging (backwards as that sounds).  In that
                  case, we want to print one message about deleting the
                  top of the directory tree.  Otherwise, the removeDir
                  method will handle messages for _all_ directories.
                */
                if (verbosity == Project.MSG_VERBOSE) {
                    log("Deleting directory " + dir.getAbsolutePath());
                }
                removeDir(dir);
            } else if (isDanglingSymlink(dir)) {
                log("Trying to delete directory " + dir.getAbsolutePath()
                    + " which looks like a broken symlink.",
                    quiet ? Project.MSG_VERBOSE : verbosity);
                if (!delete(dir)) {
                    handle("Unable to delete directory " + dir.getAbsolutePath());
                }
            }
        }
        Resources resourcesToDelete = new Resources();
        resourcesToDelete.setProject(getProject());
        resourcesToDelete.setCache(true);
        Resources filesetDirs = new Resources();
        filesetDirs.setProject(getProject());
        filesetDirs.setCache(true);
        FileSet implicit = null;
        if (usedMatchingTask && dir != null && dir.isDirectory()) {
            //add the files from the default fileset:
            implicit = getImplicitFileSet();
            implicit.setProject(getProject());
            filesets.add(implicit);
        }

        for (FileSet fs : filesets) {
            if (fs.getProject() == null) {
                log("Deleting fileset with no project specified; assuming executing project",
                    Project.MSG_VERBOSE);
                fs = (FileSet) fs.clone();
                fs.setProject(getProject());
            }
            final File fsDir = fs.getDir();
            if (!fs.getErrorOnMissingDir() && (fsDir == null || !fsDir.exists())) {
                continue;
            }
            if (fsDir == null) {
                throw new BuildException("File or Resource without directory or file specified");
            } else if (!fsDir.isDirectory()) {
                handle("Directory does not exist: " + fsDir);
            } else {
                DirectoryScanner ds = fs.getDirectoryScanner();
                // the previous line has already scanned the
                // filesystem, in order to avoid a rescan when later
                // iterating, capture the results now and store them
                final String[] files = ds.getIncludedFiles();
                resourcesToDelete.add(new ResourceCollection() {
                    @Override
                    public boolean isFilesystemOnly() {
                        return true;
                    }

                    @Override
                    public int size() {
                        return files.length;
                    }

                    @Override
                    public Iterator<Resource> iterator() {
                        return new FileResourceIterator(getProject(),
                                fsDir, files);
                    }
                });
                if (includeEmpty) {
                    filesetDirs.add(new ReverseDirs(getProject(), fsDir,
                            ds.getIncludedDirectories()));
                }

                if (removeNotFollowedSymlinks) {
                    String[] n = ds.getNotFollowedSymlinks();
                    if (n.length > 0) {
                        String[] links = new String[n.length];
                        System.arraycopy(n, 0, links, 0, n.length);
                        Arrays.sort(links, Comparator.reverseOrder());
                        for (String link : links) {
                            final Path filePath = Paths.get(link);
                            if (!Files.isSymbolicLink(filePath)) {
                                // it's not a symbolic link, so move on
                                continue;
                            }
                            // it's a symbolic link, so delete it
                            final boolean deleted = filePath.toFile().delete();
                            if (!deleted) {
                                handle("Could not delete symbolic link at " + filePath);
                            }
                        }
                    }
                }
            }
        }
        resourcesToDelete.add(filesetDirs);
        if (rcs != null) {
            // sort first to files, then dirs
            Restrict exists = new Restrict();
            exists.add(EXISTS);
            exists.add(rcs);
            Sort s = new Sort();
            s.add(REVERSE_FILESYSTEM);
            s.add(exists);
            resourcesToDelete.add(s);
        }
        try {
            if (resourcesToDelete.isFilesystemOnly()) {
                for (Resource r : resourcesToDelete) {
                    // nonexistent resources could only occur if we already
                    // deleted something from a fileset:
                    File f = r.as(FileProvider.class).getFile();
                    if (!f.exists()) {
                        continue;
                    }
                    if (!f.isDirectory() || f.list().length == 0) {
                        log("Deleting " + f, verbosity);
                        if (!delete(f) && failonerror) {
                            handle("Unable to delete "
                                + (f.isDirectory() ? "directory " : "file ") + f);
                        }
                    }
                }
            } else {
                 handle(getTaskName() + " handles only filesystem resources");
            }
        } catch (Exception e) {
            handle(e);
        } finally {
            if (implicit != null) {
                filesets.remove(implicit);
            }
        }
    }

//************************************************************************
//  protected and private methods
//************************************************************************

    private void handle(String msg) {
        handle(new BuildException(msg));
    }

    private void handle(Exception e) {
        if (failonerror) {
            throw (e instanceof BuildException) ? (BuildException) e : new BuildException(e);
        }
        log(e, quiet ? Project.MSG_VERBOSE : verbosity);
    }

    /**
     * Accommodate Windows bug encountered in both Sun and IBM JDKs.
     * Others possible. If the delete does not work, call System.gc(),
     * wait a little and try again.
     */
    private boolean delete(File f) {
        if (!FILE_UTILS.tryHardToDelete(f, performGc)) {
            if (deleteOnExit) {
                int level = quiet ? Project.MSG_VERBOSE : Project.MSG_INFO;
                log("Failed to delete " + f + ", calling deleteOnExit."
                    + " This attempts to delete the file when the Ant jvm"
                    + " has exited and might not succeed.", level);
                f.deleteOnExit();
                return true;
            }
            return false;
        }
        return true;
    }

    /**
     * Delete a directory
     *
     * @param d the directory to delete
     */
    protected void removeDir(File d) {
        String[] list = d.list();
        if (list == null) {
            list = new String[0];
        }
        for (String s : list) {
            File f = new File(d, s);

            boolean isFsLoop = false;

            try {
                isFsLoop = SYMLINK_UTILS.isSymbolicLink(f) &&
                    FileUtils.getFileUtils().isLeadingPath(f.getAbsoluteFile(),
                        d.getAbsoluteFile(), true);
            } catch (IOException e) {
                log("Failed to check if " + f + " causes a filesystem loop due to " +
                        "symbolic link; continuing");
            }

            if (f.isDirectory() && !isFsLoop) {
                removeDir(f);
            } else {
                log("Deleting " + f.getAbsolutePath(), quiet ? Project.MSG_VERBOSE : verbosity);
                if (!delete(f)) {
                    handle("Unable to delete file " + f.getAbsolutePath());
                }
            }
        }
        log("Deleting directory " + d.getAbsolutePath(), verbosity);
        if (!delete(d)) {
            handle("Unable to delete directory " + d.getAbsolutePath());
        }
    }

    /**
     * remove an array of files in a directory, and a list of subdirectories
     * which will only be deleted if 'includeEmpty' is true
     * @param d directory to work from
     * @param files array of files to delete; can be of zero length
     * @param dirs array of directories to delete; can of zero length
     */
    protected void removeFiles(File d, String[] files, String[] dirs) {
        if (files.length > 0) {
            log("Deleting " + files.length + " files from "
                + d.getAbsolutePath(), quiet ? Project.MSG_VERBOSE : verbosity);
            for (String filename : files) {
                File f = new File(d, filename);
                log("Deleting " + f.getAbsolutePath(),
                        quiet ? Project.MSG_VERBOSE : verbosity);
                if (!delete(f)) {
                    handle("Unable to delete file " + f.getAbsolutePath());
                }
            }
        }

        if (dirs.length > 0 && includeEmpty) {
            int dirCount = 0;
            for (int j = dirs.length - 1; j >= 0; j--) {
                File currDir = new File(d, dirs[j]);
                String[] dirFiles = currDir.list();
                if (dirFiles == null || dirFiles.length == 0) {
                    log("Deleting " + currDir.getAbsolutePath(),
                            quiet ? Project.MSG_VERBOSE : verbosity);
                    if (!delete(currDir)) {
                        handle("Unable to delete directory " + currDir.getAbsolutePath());
                    } else {
                        dirCount++;
                    }
                }
            }

            if (dirCount > 0) {
                log("Deleted " + dirCount
                     + " director" + (dirCount == 1 ? "y" : "ies")
                     + " form " + d.getAbsolutePath(),
                     quiet ? Project.MSG_VERBOSE : verbosity);
            }
        }
    }

    private boolean isDanglingSymlink(final File f) {
        if (!Files.isSymbolicLink(f.toPath())) {
            // it's not a symlink, so clearly it's not a dangling one
            return false;
        }
        // it's a symbolic link, now  check the existence of the (target) file (by "following links")
        final boolean targetFileExists = Files.exists(f.toPath());
        return !targetFileExists;
    }
}<|MERGE_RESOLUTION|>--- conflicted
+++ resolved
@@ -18,14 +18,11 @@
 
 package org.apache.tools.ant.taskdefs;
 
+import java.io.IOException;
 import java.io.File;
-<<<<<<< HEAD
 import java.nio.file.Files;
 import java.nio.file.Path;
 import java.nio.file.Paths;
-=======
-import java.io.IOException;
->>>>>>> 506c3ab4
 import java.util.Arrays;
 import java.util.Comparator;
 import java.util.Iterator;
@@ -822,7 +819,7 @@
             boolean isFsLoop = false;
 
             try {
-                isFsLoop = SYMLINK_UTILS.isSymbolicLink(f) &&
+                isFsLoop = Files.isSymbolicLink(f.toPath()) &&
                     FileUtils.getFileUtils().isLeadingPath(f.getAbsoluteFile(),
                         d.getAbsoluteFile(), true);
             } catch (IOException e) {
