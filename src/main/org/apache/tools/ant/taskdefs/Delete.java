--- conflicted
+++ resolved
@@ -18,15 +18,11 @@
 
 package org.apache.tools.ant.taskdefs;
 
-<<<<<<< HEAD
 import java.io.IOException;
 import java.io.File;
 import java.nio.file.Files;
 import java.nio.file.Path;
 import java.nio.file.Paths;
-=======
-import java.io.File;
->>>>>>> 8cc8feeb
 import java.util.Arrays;
 import java.util.Comparator;
 import java.util.Iterator;
@@ -819,23 +815,7 @@
         }
         for (String s : list) {
             File f = new File(d, s);
-<<<<<<< HEAD
-
-            boolean isFsLoop = false;
-
-            try {
-                isFsLoop = Files.isSymbolicLink(f.toPath()) &&
-                    FileUtils.getFileUtils().isLeadingPath(f.getAbsoluteFile(),
-                        d.getAbsoluteFile(), true);
-            } catch (IOException e) {
-                log("Failed to check if " + f + " causes a filesystem loop due to " +
-                        "symbolic link; continuing");
-            }
-
-            if (f.isDirectory() && !isFsLoop) {
-=======
             if (f.isDirectory()) {
->>>>>>> 8cc8feeb
                 removeDir(f);
             } else {
                 log("Deleting " + f.getAbsolutePath(), quiet ? Project.MSG_VERBOSE : verbosity);
