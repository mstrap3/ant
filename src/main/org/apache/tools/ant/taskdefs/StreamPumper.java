--- conflicted
+++ resolved
@@ -124,11 +124,7 @@
 
         try {
             int length;
-<<<<<<< HEAD
-            while (true) {
-=======
             while (!this.askedToStop && !Thread.interrupted()) {
->>>>>>> 6c860e00
                 waitForInput(is);
 
                 if (askedToStop || Thread.interrupted()) {
