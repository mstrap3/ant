/*
 *  Licensed to the Apache Software Foundation (ASF) under one or more
 *  contributor license agreements.  See the NOTICE file distributed with
 *  this work for additional information regarding copyright ownership.
 *  The ASF licenses this file to You under the Apache License, Version 2.0
 *  (the "License"); you may not use this file except in compliance with
 *  the License.  You may obtain a copy of the License at
 *
 *      http://www.apache.org/licenses/LICENSE-2.0
 *
 *  Unless required by applicable law or agreed to in writing, software
 *  distributed under the License is distributed on an "AS IS" BASIS,
 *  WITHOUT WARRANTIES OR CONDITIONS OF ANY KIND, either express or implied.
 *  See the License for the specific language governing permissions and
 *  limitations under the License.
 *
 */
package org.apache.tools.ant.taskdefs.launcher;

import java.io.BufferedWriter;
import java.io.File;
import java.io.FileWriter;
import java.io.IOException;

import org.apache.tools.ant.Project;
import org.apache.tools.ant.util.FileUtils;

/**
 * A command launcher for VMS that writes the command to a temporary
 * DCL script before launching commands. This is due to limitations of
 * both the DCL interpreter and the Java VM implementation.
 */
public class VmsCommandLauncher extends Java13CommandLauncher {

    /**
     * Launches the given command in a new process.
     *
     * @param project
     *        the Ant project.
     * @param cmd
     *        the command line to execute as an array of strings.
     * @param env
     *        the environment to set as an array of strings.
     * @return the created Process.
     * @throws IOException
     *         forwarded from the exec method of the command launcher.
     */
    @Override
    public Process exec(Project project, String[] cmd, String[] env)
        throws IOException {
        File cmdFile = createCommandFile(cmd, env);
        Process p =
            super.exec(project, new String[] {cmdFile.getPath()}, env);
        deleteAfter(cmdFile, p);
        return p;
    }

    /**
     * Launches the given command in a new process, in the given
     * working directory. Note that under Java 1.4.0 and 1.4.1 on VMS
     * this method only works if <code>workingDir</code> is null or
     * the logical JAVA$FORK_SUPPORT_CHDIR needs to be set to TRUE.
     *
     * @param project
     *        the Ant project.
     * @param cmd
     *        the command line to execute as an array of strings.
     * @param env
     *        the environment to set as an array of strings.
     * @param workingDir
     *        working directory where the command should run.
     * @return the created Process.
     * @throws IOException
     *         forwarded from the exec method of the command launcher.
     */
    @Override
    public Process exec(Project project, String[] cmd, String[] env,
                        File workingDir) throws IOException {
        File cmdFile = createCommandFile(cmd, env);
<<<<<<< HEAD
        Process p = super.exec(project, new String[] {cmdFile.getPath()}, env,
            workingDir);
=======
        Process p = super.exec(project, new String[] {cmdFile.getPath()}, env, workingDir);
>>>>>>> 246bc2bb
        deleteAfter(cmdFile, p);
        return p;
    }

    /*
     * Writes the command into a temporary DCL script and returns the
     * corresponding File object.  The script will be deleted on exit.
     * @param cmd the command line to execute as an array of strings.
     * @param env the environment to set as an array of strings.
     * @return the command File.
     * @throws IOException if errors are encountered creating the file.
     */
    private File createCommandFile(String[] cmd, String[] env)
        throws IOException {
        File script = FILE_UTILS.createTempFile("ANT", ".COM", null, true, true);
        try (BufferedWriter out = new BufferedWriter(new FileWriter(script))) {

            // add the environment as logicals to the DCL script
            if (env != null) {
                int eqIndex;
                for (int i = 0; i < env.length; i++) {
                    eqIndex = env[i].indexOf('=');
                    if (eqIndex != -1) {
                        out.write("$ DEFINE/NOLOG ");
                        out.write(env[i].substring(0, eqIndex));
                        out.write(" \"");
                        out.write(env[i].substring(eqIndex + 1));
                        out.write('\"');
                        out.newLine();
                    }
                }
            }
            out.write("$ " + cmd[0]);
            for (int i = 1; i < cmd.length; i++) {
                out.write(" -");
                out.newLine();
                out.write(cmd[i]);
            }
        }
        return script;
    }

    private void deleteAfter(final File f, final Process p) {
        new Thread() {
            @Override
            public void run() {
                try {
                    p.waitFor();
                } catch(InterruptedException e) {
                    // ignore
                }
                FileUtils.delete(f);
            }
        }.start();
    }
}<|MERGE_RESOLUTION|>--- conflicted
+++ resolved
@@ -77,12 +77,8 @@
     public Process exec(Project project, String[] cmd, String[] env,
                         File workingDir) throws IOException {
         File cmdFile = createCommandFile(cmd, env);
-<<<<<<< HEAD
         Process p = super.exec(project, new String[] {cmdFile.getPath()}, env,
             workingDir);
-=======
-        Process p = super.exec(project, new String[] {cmdFile.getPath()}, env, workingDir);
->>>>>>> 246bc2bb
         deleteAfter(cmdFile, p);
         return p;
     }
