<?xml version="1.0" encoding="UTF-8"?>
<!--
   Licensed to the Apache Software Foundation (ASF) under one or more
   contributor license agreements.  See the NOTICE file distributed with
   this work for additional information regarding copyright ownership.
   The ASF licenses this file to You under the Apache License, Version 2.0
   (the "License"); you may not use this file except in compliance with
   the License.  You may obtain a copy of the License at

       http://www.apache.org/licenses/LICENSE-2.0

   Unless required by applicable law or agreed to in writing, software
   distributed under the License is distributed on an "AS IS" BASIS,
   WITHOUT WARRANTIES OR CONDITIONS OF ANY KIND, either express or implied.
   See the License for the specific language governing permissions and
   limitations under the License.
-->
<!--
  This POM has been created manually by the Ant Development Team.
  Please contact us if you are not satisfied with the data contained in this POM.
  URL : http://ant.apache.org
-->
<project xmlns="http://maven.apache.org/POM/4.0.0" xmlns:xsi="http://www.w3.org/2001/XMLSchema-instance" 
xsi:schemaLocation="http://maven.apache.org/POM/4.0.0 http://maven.apache.org/maven-v4_0_0.xsd">
  <parent>
    <groupId>org.apache.ant</groupId>
    <artifactId>ant-parent</artifactId>
    <relativePath>../pom.xml</relativePath>
    <version>1.10.6-SNAPSHOT</version>
  </parent>
  <modelVersion>4.0.0</modelVersion>
  <url>http://ant.apache.org/</url>  
  <groupId>org.apache.ant</groupId>
  <artifactId>ant-javamail</artifactId>
  <version>1.10.6-SNAPSHOT</version>
  <name>Apache Ant + JavaMail</name>
  <description>implementation of the mail task based on javamail.
    Required to send emails to SMTP servers using user/password combinations
  or to send mail over SSL</description>
  <dependencies>
    <dependency>
      <groupId>org.apache.ant</groupId>
      <artifactId>ant</artifactId>
      <version>1.10.6-SNAPSHOT</version>
      <scope>compile</scope>
    </dependency>
    <dependency>
<<<<<<< HEAD
      <groupId>javax.mail</groupId>
      <artifactId>javax.mail-api</artifactId>
      <version>1.6.1</version>
      <scope>compile</scope>
    </dependency>
  </dependencies>
=======
      <!-- This brings in the necessary dependencies.
      See https://javaee.github.io/javamail/#Download_JavaMail_Release -->
      <groupId>com.sun.mail</groupId>
      <artifactId>javax.mail</artifactId>
      <version>1.5.6</version>
      <scope>compile</scope>
    </dependency>
  </dependencies> 
>>>>>>> 94ef3d3b
  <build>
    <plugins>
      <plugin>
        <groupId>org.apache.maven.plugins</groupId>
        <artifactId>maven-compiler-plugin</artifactId>
        <configuration>
          <includes>
            <include>org/apache/tools/ant/taskdefs/email/MimeMailer*</include>
          </includes>
        </configuration>
      </plugin>
    </plugins>
    <sourceDirectory>../../../../src/main</sourceDirectory>
    <testSourceDirectory>../../../../src/testcases</testSourceDirectory>
    <outputDirectory>../../../../target/${project.artifactId}/classes</outputDirectory>
    <testOutputDirectory>../../../../target/${project.artifactId}/testcases</testOutputDirectory>
    <directory>../../../../target/${project.artifactId}</directory>
  </build>
</project><|MERGE_RESOLUTION|>--- conflicted
+++ resolved
@@ -45,23 +45,14 @@
       <scope>compile</scope>
     </dependency>
     <dependency>
-<<<<<<< HEAD
-      <groupId>javax.mail</groupId>
-      <artifactId>javax.mail-api</artifactId>
-      <version>1.6.1</version>
-      <scope>compile</scope>
-    </dependency>
-  </dependencies>
-=======
       <!-- This brings in the necessary dependencies.
       See https://javaee.github.io/javamail/#Download_JavaMail_Release -->
       <groupId>com.sun.mail</groupId>
       <artifactId>javax.mail</artifactId>
-      <version>1.5.6</version>
+      <version>1.6.1</version>
       <scope>compile</scope>
     </dependency>
   </dependencies> 
->>>>>>> 94ef3d3b
   <build>
     <plugins>
       <plugin>
