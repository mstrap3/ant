--- conflicted
+++ resolved
@@ -333,15 +333,11 @@
   <target name="javamail"
           description="load Java Mail"
           depends="init">
-<<<<<<< HEAD
-    <f2 project="javax.mail" archive="javax.mail-api"/>
-=======
     <!-- We only need this one dependency as per
       the project doc https://javaee.github.io/javamail/#Download_JavaMail_Release
       This alone should bring in all necessary dependencies (including the API
        jars and the activation jars -->
     <f2 project="com.sun.mail" archive="javax.mail"/>
->>>>>>> 42812995
   </target>
 
   <target name="jspc"
