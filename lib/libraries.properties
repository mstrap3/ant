# Licensed to the Apache Software Foundation (ASF) under one or more
# contributor license agreements.  See the NOTICE file distributed with
# this work for additional information regarding copyright ownership.
# The ASF licenses this file to You under the Apache License, Version 2.0
# (the "License"); you may not use this file except in compliance with
# the License.  You may obtain a copy of the License at
#
#     https://www.apache.org/licenses/LICENSE-2.0
#
# Unless required by applicable law or agreed to in writing, software
# distributed under the License is distributed on an "AS IS" BASIS,
# WITHOUT WARRANTIES OR CONDITIONS OF ANY KIND, either express or implied.
# See the License for the specific language governing permissions and
# limitations under the License.

# This file declares the libraries for use in a given release of the components

# If you change this, change the checksum to match
m2.version=2.1.3
m2.url=https://archive.apache.org/dist/maven/ant-tasks
m2.artifact-name=maven-ant-tasks
m2.jar.name=${m2.artifact-name}-${m2.version}.jar
#this is the URL of the antlib library, that is pulled down for everything else.
m2.antlib.url=${m2.url}/${m2.version}/binaries/${m2.jar.name}
#this is the sha1 checksum of the artifact
m2.sha1.checksum=b09be554228d66d208e5fef5266844aacf443abc

# Repository to use by default for fetching dependencies.
m2.repo=https://repo1.maven.org/maven2/

# hashes of libraries loaded over insecure connections
netrexx.sha256=1f99f054e9b1e412d29823088f3fa7cfce90a7af25d907a60a6d7908a6b97ea4

# Versions of different libraries. Please keep in alphabetical order, except
# when a specific dependency forces them to be out-of-order
ivy.version=2.5.0
ant-antunit.version=1.4
antlr.version=2.7.7
bcel.version=6.4.1
bsf.version=2.4.0
bsh.version=2.0b5
commons-net.version=3.6
commons-logging.version=1.1
commons-logging-api.version=${commons-logging.version}
js.version=20.1.0
js-scriptengine.version=${js.version}
hamcrest-core.version=1.3
hamcrest-library.version=${hamcrest-core.version}
jai-core.version=1.1.3
jai-codec.version=1.1.3
jakarta.mail.version=1.6.4
jakarta-regexp.version=1.4
# Later versions of Tomcat provide a jspc task
jasper-compiler.version=4.1.36
jasper-runtime.version=${jasper-compiler.version}
jdepend.version=2.9.1
jruby.version=1.6.8
<<<<<<< HEAD
junit.version=4.13
rhino.version=1.7.11
junit-platform-launcher.version=1.2.0
# Only used for internal tests in Ant project
junit-vintage-engine.version=5.2.0
# Only used for internal tests in Ant project
junit-jupiter-engine.version=5.2.0
=======
junit.version=4.13.1
# Later versions are built with Java 6
rhino.version=1.7R5
>>>>>>> 4ae9d1cd
jsch.version=0.1.55
jython.version=2.7.0
# log4j 1.2.15 requires JMS and a few other Sun jars that are not in the m2 repo
log4j.version=1.2.14
oro.version=2.0.8
servlet-api.version=2.3
which.version=1.0
xalan.version=2.7.2
xml-resolver.version=1.2
xz.version=1.8
# paired
jacl.version=1.2.6
tcljava.version=${jacl.version}<|MERGE_RESOLUTION|>--- conflicted
+++ resolved
@@ -55,19 +55,13 @@
 jasper-runtime.version=${jasper-compiler.version}
 jdepend.version=2.9.1
 jruby.version=1.6.8
-<<<<<<< HEAD
-junit.version=4.13
+junit.version=4.13.1
 rhino.version=1.7.11
 junit-platform-launcher.version=1.2.0
 # Only used for internal tests in Ant project
 junit-vintage-engine.version=5.2.0
 # Only used for internal tests in Ant project
 junit-jupiter-engine.version=5.2.0
-=======
-junit.version=4.13.1
-# Later versions are built with Java 6
-rhino.version=1.7R5
->>>>>>> 4ae9d1cd
 jsch.version=0.1.55
 jython.version=2.7.0
 # log4j 1.2.15 requires JMS and a few other Sun jars that are not in the m2 repo
