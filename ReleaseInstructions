--- conflicted
+++ resolved
@@ -87,12 +87,7 @@
 
 8.  Commit your changes, tag them, push them.
 
-<<<<<<< HEAD
     $ git tag -s -m "Tagging RC1 for version 1.10.0 of Ant" ANT_1.10.0_RC1
-    $ git push
-=======
-    $ git tag -s -m "Tagging RC1 for version 1.9.7 of Ant" ANT_197_RC1
->>>>>>> ceb90ef3
     $ git push --tags
 
 9.  Ensure that the GPG key you use is inside the KEYS file in Ant's
