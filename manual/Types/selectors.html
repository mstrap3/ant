--- conflicted
+++ resolved
@@ -596,7 +596,6 @@
         &lt;present targetdir="template"/&gt;
         &lt;type type="file"/&gt;
     &lt;/and&gt;
-<<<<<<< HEAD
 &lt;/fileset&gt;</pre>
 
     <h4 id="modified">Modified Selector</h4>
@@ -634,54 +633,8 @@
             <li><q>hashvalue</q>&mdash;HashvalueAlgorithm</li>
             <li><q>digest</q>&mdash;DigestAlgorithm</li>
             <li><q>checksum</q>&mdash;ChecksumAlgorithm</li>
+            <li><q>lastmodified</q>&mdash;LastModifiedAlgorithm</li>
           </ul>
-=======
-&lt;/fileset&gt;
-</pre></blockquote>
-
-
-    <h4><a name="modified">Modified Selector</a></h4>
-    <p>The <code>&lt;modified&gt;</code> selector computes a value for a file, compares that
-    to the value stored in a cache and select the file, if these two values
-    differ.</p>
-    <p>Because this selector is highly configurable the order in which the selection is done
-    is: <ol>
-        <li> get the absolute path for the file </li>
-        <li> get the cached value from the configured cache (absolute path as key) </li>
-        <li> get the new value from the configured algorithm </li>
-        <li> compare these two values with the configured comparator </li>
-        <li> update the cache if needed and requested </li>
-        <li> do the selection according to the comparison result </li>
-        </ol>
-    <p>The comparison, computing of the hashvalue and the store is done by implementation
-    of special interfaces. Therefore they may provide additional parameters.</p>
-
-    <p>The <code>&lt;modified&gt;</code> selector can be used as a
-      ResourceSelector (see the
-      <a href="resources.html#restrict">&lt;restrict&gt;</a>
-      ResourceCollection).
-    In that case it maps simple file resources to files and does its job. If the
-    resource is from another type, the <code>&lt;modified&gt;</code> selector tries
-    to (<b>attention!</b>) copy the content into a local file for computing the
-    hashvalue.</p>
-
-    <table border="1" cellpadding="2" cellspacing="0">
-      <tr>
-        <td valign="top"><b>Attribute</b></td>
-        <td valign="top"><b>Description</b></td>
-        <td align="center" valign="top"><b>Required</b></td>
-      </tr>
-      <tr>
-        <td valign="top"> algorithm </td>
-        <td valign="top"> The type of algorithm should be used.
-            Acceptable values are (further information see later):
-            <ul>
-                <li> hashvalue - HashvalueAlgorithm </li>
-                <li> digest - DigestAlgorithm </li>
-                <li> checksum - ChecksumAlgorithm </li>
-                <li> lastmodified - LastModifiedAlgorithm </li>
-            </ul>
->>>>>>> 05c88a60
         </td>
         <td>No; defaults to <q>digest</q></td>
       </tr>
@@ -794,6 +747,10 @@
              or <q>ADLER</q>); default is <q>CRC</q>)</li>
          </ul>
        </td>
+     </tr>
+     <tr>
+       <td>lastmodified</td>
+       <td>Uses the lastModified property of a file. No additional configuration is required.</td>
      </tr>
     </table>
     <h6>cache</h6>
@@ -919,16 +876,6 @@
         <th scope="col">Description</th>
         <th scope="col">Required</th>
       </tr>
-<<<<<<< HEAD
-=======
-      <tr>
-        <td valign="top"> lastmodified </td>
-        <td valign="top"> Uses the lastModified property of a file. No additional
-          configuration is required.
-        </td>
-      </tr>
-      <tr><td colspan="2"><font size="+1"><b> Cache options </b></font></td></tr>
->>>>>>> 05c88a60
       <tr>
         <td>name</td>
         <td>The signature name to check for.</td>
