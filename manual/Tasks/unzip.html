<!--
   Licensed to the Apache Software Foundation (ASF) under one or more
   contributor license agreements.  See the NOTICE file distributed with
   this work for additional information regarding copyright ownership.
   The ASF licenses this file to You under the Apache License, Version 2.0
   (the "License"); you may not use this file except in compliance with
   the License.  You may obtain a copy of the License at

       http://www.apache.org/licenses/LICENSE-2.0

   Unless required by applicable law or agreed to in writing, software
   distributed under the License is distributed on an "AS IS" BASIS,
   WITHOUT WARRANTIES OR CONDITIONS OF ANY KIND, either express or implied.
   See the License for the specific language governing permissions and
   limitations under the License.
-->
<html>

<head>
<meta http-equiv="Content-Language" content="en-us">
<link rel="stylesheet" type="text/css" href="../stylesheets/style.css">
<title>Unzip Task</title>
</head>

<body>

<h2 id="unzip">Unjar/Untar/Unwar/Unzip</h2>
<h3>Description</h3>
<p>Unzips a zip-, war-, or jar file.</p>
<p><a href="../Types/patternset.html">PatternSet</a>s are used to select files to
extract <em>from</em> the archive.  If no patternset is used, all files are extracted.</p>

<p><a href="../Types/resources.html#collection">resource collections</a> may be used to select
archived files to perform unarchival upon.  Only file system based resource collections are
supported by <code>Unjar</code>/<code>Unwar</code>/<code>Unzip</code>, this
includes <a href="../Types/fileset.html">fileset</a>, <a href="../Types/filelist.html">filelist</a>, <a href="../using.html#path">path</a>,
and <a href="../Types/resources.html#files">files</a>. <code>Untar</code> supports arbitrary
resource collections.  Prior to Apache Ant 1.7 only <code>fileset</code> has been supported as a
nested element.</p>

<p>You can define filename transformations by using a
nested <a href="../Types/mapper.html">mapper</a> element.  The default mapper is the
<a href="../Types/mapper.html#identity-mapper">identity mapper</a>.</p>
<p>File permissions will not be restored on extracted files.</p>
<p>The <code>untar</code> task recognizes the long pathname entries used by GNU tar.<p>

<p><strong>Please note</strong> that different ZIP tools handle timestamps differently when it comes
to applying timezone offset calculations of files.  Some ZIP libraries will store the timestamps as
they've been read from the filesystem while others will modify the timestamps both when reading and
writing the files to make all timestamps use the same timezone.  A ZIP archive created by one
library may extract files with "wrong timestamps" when extracted by another library.</p>

<p>Ant's ZIP classes use the same algorithm as the InfoZIP tools and zlib (timestamps get adjusted),
Windows' "compressed folders" function and WinZIP don't change the timestamps.  This means that
using the <code>unzip</code> task on files created by Windows' compressed folders function may
create files with timestamps that are "wrong", the same is true if you use Windows' functions to
extract an Ant generated ZIP archive.</p>

<h3>Parameters</h3>
<table class="attr">
  <tr>
    <th>Attribute</th>
    <th>Description</th>
    <th>Required</th>
  </tr>
  <tr>
    <td>src</td>
    <td>archive file to expand.</td>
    <td>Yes, unless filesets are used</td>
  </tr>
  <tr>
    <td>dest</td>
    <td>directory where to store the expanded files.</td>
    <td>Yes</td>
  </tr>
  <tr>
    <td>overwrite</td>
    <td>Overwrite files, even if they are newer than the corresponding entries in the archive
      (<q>true|false</q>).</td>
    <td>No; default is <q>true</q></td>
  </tr>
  <tr>
    <td>compression</td>
    <td><strong>Note</strong>: This attribute is only available for the <code>untar</code> task.<br/>
      compression method.  Allowable values are <q>none</q>, <q>gzip</q>, <q>xz</q>
      and <q>bzip2</q>.</td>
    <td>No; default is <q>none</q></td>
  </tr>
  <tr>
    <td>encoding</td>
    <td>The character encoding that has been used for filenames inside the zip file.  For a list of
      possible values see
      the <a href="https://docs.oracle.com/javase/8/docs/technotes/guides/intl/encoding.doc.html"
      target="_top">Supported Encodings</a>.<br/>  Use the magic value <q>native-encoding</q> for
      default JVM character encoding.<br/>  See also the <a href="zip.html#encoding">discussion in
      the zip task page</a></td>
    <td>No; defaults to <q>UTF8</q> for <code>unzip</code> and default JVM character encoding
      for <code>untar</code> task</td>
  </tr>
  <tr>
    <td>failOnEmptyArchive</td>
    <td>whether trying to extract an empty archive is an error. <em>since Ant 1.8.0</em></td>
    <td>No; defaults to <q>false</q></td>
  </tr>
  <tr>
    <td>stripAbsolutePathSpec</td>
    <td>whether Ant should remove leading <q>/</q> or <q>\</q> characters from the extracted file
      name before extracting it.  Note that this changes the entry name before
      applying <code>include</code>/<code>exclude</code> patterns and before using the nested
      mappers (if any).  <em>since Ant 1.8.0</em></td>
    <td>No; defaults to <q>false</q></td>
  </tr>
  <tr>
    <td>scanForUnicodeExtraFields</td>
    <td><strong>Note</strong>: This attribute is not available for the <code>untar</code> task.<br/>
      If the archive contains Unicode extra fields then use them to set the file names, ignoring the
      specified encoding.  <br/>See also the <a href="zip.html#encoding">discussion in the zip task
      page</a></td>
    <td>No; defaults to <q>true</q></td>
  </tr>
  <tr>
<<<<<<< HEAD
    <td>allowFilesToEscapeDest</td>
    <td>Whether to allow the extracted file or directory to be outside of the dest
      directory.  <em>since Ant 1.10.4</em></td>
    <td>No, defaults to <q>false</q> unless <var>stripAbsolutePathSpec</var> is <q>true</q> and the
      entry's name starts with a leading path spec.</td>
=======
    <td valign="top">allowFilesToEscapeDest</td>
    <td valign="top">Whether to allow the extracted file or directory
      to be outside of the dest directory.
      <em>since Ant 1.9.12</em></td>
    <td valign="top" align="center">No, defaults to false unless
    stripAbsolutePathSpec is false and the entry's name starts with a leading
    path spec.</td>
>>>>>>> b5e3a6d7
  </tr>
</table>
<h3>Examples</h3>
<pre>&lt;unzip src=&quot;${tomcat_src}/tools-src.zip&quot; dest=&quot;${tools.home}&quot;/&gt;</pre>
<pre>
&lt;gunzip src=&quot;tools.tar.gz&quot;/&gt;
&lt;untar src=&quot;tools.tar&quot; dest=&quot;${tools.home}&quot;/&gt;</pre>
<pre>
&lt;unzip src=&quot;${tomcat_src}/tools-src.zip&quot;
       dest=&quot;${tools.home}&quot;&gt;
    &lt;patternset&gt;
        &lt;include name=&quot;**/*.java&quot;/&gt;
        &lt;exclude name=&quot;**/Test*.java&quot;/&gt;
    &lt;/patternset&gt;
&lt;/unzip&gt;</pre>
<pre>
&lt;unzip dest=&quot;${tools.home}&quot;&gt;
    &lt;patternset&gt;
        &lt;include name=&quot;**/*.java&quot;/&gt;
        &lt;exclude name=&quot;**/Test*.java&quot;/&gt;
    &lt;/patternset&gt;
    &lt;fileset dir=&quot;.&quot;&gt;
        &lt;include name=&quot;**/*.zip&quot;/&gt;
        &lt;exclude name=&quot;**/tmp*.zip&quot;/&gt;
    &lt;/fileset&gt;
&lt;/unzip&gt;</pre>
<pre>
&lt;unzip src=&quot;apache-ant-bin.zip&quot; dest=&quot;${tools.home}&quot;&gt;
    &lt;patternset&gt;
        &lt;include name=&quot;apache-ant/lib/ant.jar&quot;/&gt;
    &lt;/patternset&gt;
    &lt;mapper type=&quot;flatten&quot;/&gt;
&lt;/unzip&gt;</pre>

<h3>Related tasks</h3>

<pre>
&lt;unzip src="some-archive" dest="some-dir"&gt;
  &lt;patternset&gt;
    &lt;include name="some-pattern"/&gt;
  &lt;/patternset&gt;
  &lt;mapper type=&quot;some-mapper&quot;/&gt;
&lt;/unzip&gt;</pre>

<p>is identical to</p>

<pre>
&lt;copy todir="some-dir" preservelastmodified="true"&gt;
  &lt;zipfileset src="some-archive"&gt;
    &lt;patternset&gt;
      &lt;include name="some-pattern"/&gt;
    &lt;/patternset&gt;
  &lt;/zipfileset&gt;
  &lt;mapper type=&quot;some-mapper&quot;/&gt;
&lt;/copy&gt;</pre>

<p>The same is also true for <code>&lt;untar&gt;</code>
and <code>&lt;tarfileset&gt;</code>.  <code>&lt;copy&gt;</code> offers additional features
like <a href="../Types/filterchain.html">filtering files</a> on the fly, allowing a file to be
mapped to multiple destinations or a configurable file system timestamp granularity.</p>

<pre>&lt;zip destfile=&quot;new.jar&quot;&gt;
  &lt;zipfileset src=&quot;old.jar&quot;&gt;
    &lt;exclude name=&quot;do/not/include/this/class&quot;/&gt;
  &lt;/zipfileset&gt;
&lt;/zip&gt;</pre>

<p>&quot;Deletes&quot; files from a zipfile.</p>

<pre>
&lt;unzip src=&quot;${ant.home}/lib/ant.jar&quot; dest=&quot;...&quot;&gt;
  &lt;patternset&gt;
    &lt;include name=&quot;images/&quot;/&gt;
  &lt;/patternset&gt;
&lt;/unzip&gt;</pre>

<p>This extracts all images from <samp>ant.jar</samp> which are stored in the <samp>images</samp>
directory of the Jar (or somewhere under it). While extracting the directory structure
(<samp>images</samp>) will be taken.</p>

<pre>
&lt;unzip src=&quot;${ant.home}/lib/ant.jar&quot; dest=&quot;...&quot;&gt;
  &lt;patternset&gt;
    &lt;include name=&quot;**/ant_logo_large.gif&quot;/&gt;
    &lt;include name=&quot;**/LICENSE.txt&quot;/&gt;
  &lt;/patternset&gt;
&lt;/unzip&gt;</pre>

<p>This extracts the two files <samp>ant_logo_large.gif</samp> and <samp>LICENSE.txt</samp> from
the <samp>ant.jar</samp>. More exactly: it extracts all files with these names from anywhere in the
source file. While extracting the directory structure will be taken.</p>

</body>
</html><|MERGE_RESOLUTION|>--- conflicted
+++ resolved
@@ -119,21 +119,11 @@
     <td>No; defaults to <q>true</q></td>
   </tr>
   <tr>
-<<<<<<< HEAD
     <td>allowFilesToEscapeDest</td>
     <td>Whether to allow the extracted file or directory to be outside of the dest
       directory.  <em>since Ant 1.10.4</em></td>
-    <td>No, defaults to <q>false</q> unless <var>stripAbsolutePathSpec</var> is <q>true</q> and the
+    <td>No, defaults to <q>false</q> unless <var>stripAbsolutePathSpec</var> is <q>false</q> and the
       entry's name starts with a leading path spec.</td>
-=======
-    <td valign="top">allowFilesToEscapeDest</td>
-    <td valign="top">Whether to allow the extracted file or directory
-      to be outside of the dest directory.
-      <em>since Ant 1.9.12</em></td>
-    <td valign="top" align="center">No, defaults to false unless
-    stripAbsolutePathSpec is false and the entry's name starts with a leading
-    path spec.</td>
->>>>>>> b5e3a6d7
   </tr>
 </table>
 <h3>Examples</h3>
