<!DOCTYPE html>
<!--
   Licensed to the Apache Software Foundation (ASF) under one or more
   contributor license agreements.  See the NOTICE file distributed with
   this work for additional information regarding copyright ownership.
   The ASF licenses this file to You under the Apache License, Version 2.0
   (the "License"); you may not use this file except in compliance with
   the License.  You may obtain a copy of the License at

       https://www.apache.org/licenses/LICENSE-2.0

   Unless required by applicable law or agreed to in writing, software
   distributed under the License is distributed on an "AS IS" BASIS,
   WITHOUT WARRANTIES OR CONDITIONS OF ANY KIND, either express or implied.
   See the License for the specific language governing permissions and
   limitations under the License.
-->
<html lang="en">

<head>
<link rel="stylesheet" type="text/css" href="../stylesheets/style.css">
<title>Property Task</title>
</head>

<body>

<h2 id="property">Property</h2>
<h3>Description</h3>
<p>Sets a <a href="../using.html#properties">property</a> (by name and value), or set of properties
(from file or resource) in the project.  Properties are case sensitive.</p>
<p>Properties are immutable: whoever sets a property first freezes it for the rest of the build;
they are most definitely not variables.</p>
<p>There are seven ways to set properties:</p>
<ul>
  <li>By supplying both the <var>name</var> and one of <var>value</var> or <var>location</var>
    attributes.</li>
  <li>By supplying the <var>name</var> and nested text.</li>
  <li>By supplying both the <var>name</var> and <var>refid</var> attributes.</li>
  <li>By setting the <var>file</var> attribute with the filename of the property file to load. This
    property file has the format as defined by the file used in the
    class <code class="code">java.util.Properties</code>, with the same rules about how
    non-ISO-8859-1 characters must be escaped.</li>
  <li>By setting the <var>url</var> attribute with the URL from which to load the properties. This
    URL must be directed to a file that has the format as defined by the file used in the
    class <code class="code">java.util.Properties</code>.</li>
  <li>By setting the <var>resource</var> attribute with the resource name of the property file to
    load. A resource is a property file on the current classpath, or on the specified
    classpath.</li>
  <li>By setting the <var>environment</var> attribute with a prefix to use.  Properties will be
    defined for every environment variable by prefixing the supplied name and a period to the name
    of the variable.</li>
  <li>By setting the <var>runtime</var> attribute with a prefix to use.
    Properties <code>prefix.availableProcessors</code>, <code>prefix.freeMemory</code>, <code>prefix.totalMemory</code>
    and <code>prefix.maxMemory</code> will be defined with values returned by the
    corresponding methods of
    the <a href="https://docs.oracle.com/javase/10/docs/api/java/lang/Runtime.html">Runtime</a>
    class.</li>
</ul>
<p>Although combinations of these ways are possible, only one should be used at a time. Problems
might occur with the order in which properties are set, for instance.</p>
<p>The value part of the properties being set might contain references to other properties. These
references are resolved at the time these properties are set.  This also holds for properties loaded
from a property file.</p>
<p>A list of predefined properties can be
found <a href="../properties.html#built-in-props">here</a>.</p>
<p><em>Since Apache Ant 1.8.0</em>, it is possible to load properties defined in XML according
to <a href="https://java.sun.com/dtd/properties.dtd" target="_top">Sun DTD</a>, when running on Java
5+. For this the name of the file, resource or url has to end with <samp>.xml</samp>.</p>

<h3>Parameters</h3>
<table class="attr">
  <tr>
    <th scope="col">Attribute</th>
    <th scope="col">Description</th>
    <th scope="col">Required</th>
  </tr>
  <tr>
    <td>name</td>
    <td>the name of the property to set.</td>
    <td>No</td>
  </tr>
  <tr>
    <td>value</td>
    <td>the value of the property.</td>
    <td rowspan="3">One of these or nested text, when the <var>name</var> attribute is set</td>
  </tr>
  <tr>
    <td>location</td>
    <td class="left">Sets the property to the absolute filename of the given file. If the value of
      this attribute is an absolute path, it is left unchanged (with <q>/</q> and <q>\</q>
      characters converted to the current platforms conventions). Otherwise it is taken as a path
      relative to the project's <var>basedir</var> and expanded.</td>
  </tr>
  <tr>
    <td>refid</td>
    <td class="left"><a href="../using.html#references">Reference</a> to an object defined
      elsewhere. Only yields reasonable results for references
      to <a href="../using.html#path">path-like structures</a> or properties.</td>
  </tr>
  <tr>
    <td>resource</td>
    <td>the name of the classpath resource containing properties settings in properties file
      format.</td>
    <td rowspan="5">One of these, <strong>unless</strong> the <var>name</var> attribute is set</td>
  </tr>
  <tr>
    <td>file</td>
    <td class="left">the location of the properties file to load.</td>
  </tr>
  <tr>
    <td>url</td>
    <td class="left">a URL containing properties-format settings.</td>
  </tr>
  <tr>
    <td>environment</td>
    <td class="left">the prefix to use when retrieving environment variables. Thus if you
      specify <var>environment</var>=<q>myenv</q> you will be able to access OS-specific environment
      variables via property names <code>myenv.PATH</code> or <code>myenv.TERM</code>. Note that if
      you supply a property <var>name</var> with a final <q>.</q> it will not be doubled;
      i.e. <var>environment</var>=<q>myenv.</q> will still allow access of environment variables
      through <code>myenv.PATH</code> and <code>myenv.TERM</code>. This functionality is currently
      only implemented on <a href="#notes-env">select platforms</a>. Feel free to send patches to
      increase the number of platforms on which this functionality is supported ;-).<br/>Note also
      that properties are case-sensitive, even if the environment variables on your operating system
      are not; e.g. Windows 2000 or later system path variable is set to an Ant property
      named <code>env.Path</code> rather than <code>env.PATH</code>.</td>
  </tr>
  <tr>
    <td>runtime</td>
    <td class="left">the prefix to use when retrieving runtime properties. Thus if you
    specify <var>runtime</var>=<q>myrt</q> you will be able to access runtime values corresponding
    to methods in
    the <a href="https://docs.oracle.com/javase/10/docs/api/java/lang/Runtime.html">Runtime</a>
    class via property
    names <code>myrt.availableProcessors</code>, <code>myrt.maxMemory</code>, <code>myrt.totalMemory</code>
    or <code>myrt.freeMemory</code>. Note that if you supply a property name with a final <q>.</q>
    it will not be doubled; i.e. <var>runtime</var>=<q>myrt.</q> will still allow access of runtime
    properties as e.g. <code>myrt.maxMemory</code>.<br>  Note also that the property values are
    snapshots taken at the point in time when the <code>property</code> has been executed. <em>Since
    Ant 1.10.4</em>
    </td>
  </tr>
  <tr>
    <td>classpath</td>
    <td>the classpath to use when looking up a resource.</td>
    <td>No</td>
  </tr>
  <tr>
    <td>classpathref</td>
    <td>the classpath to use when looking up a resource, given
      as <a href="../using.html#references">reference</a> to a <code>&lt;path&gt;</code> defined
      elsewhere..</td>
    <td>No</td>
  </tr>
  <tr>
    <td>prefix</td>
    <td>Prefix to apply to properties loaded using <var>file</var>, <var>resource</var>,
      or <var>url</var>.  A <q>.</q> is appended to the prefix if not specified.</td>
    <td>No</td>
  </tr>
  <tr>
    <td>prefixValues</td>
    <td>Whether to apply the prefix when expanding the right hand side of properties loaded
      using <var>file</var>, <var>resource</var>, or <var>url</var>.  <em>Since Ant 1.8.2</em></td>
    <td>No; default is <q>false</q></td>
  </tr>
  <tr>
    <td>relative</td>
    <td>If set to <q>true</q> the relative path to <var>basedir</var> is set.  <em>Since Ant
      1.8.0</em></td>
    <td>No; default is <q>false</q></td>
  </tr>
  <tr>
    <td>basedir</td>
    <td>The <var>basedir</var> to calculate the relative path from.  <em>Since Ant 1.8.0</em></td>
    <td>No; default is project's <var>basedir</var></td>
  </tr>
</table>

<h4>OpenVMS Users</h4>
<p>With the <var>environment</var> attribute this task will load all defined logicals on an OpenVMS
system.  Logicals with multiple equivalence names get mapped to a property whose value is a comma
separated list of all equivalence names.  If a logical is defined in multiple tables, only the most
local definition is available (the table priority order being PROCESS, JOB, GROUP, SYSTEM).</p>

<h4>Any OS except OpenVMS</h4>
<p><em>Since Ant 1.8.2</em>, if Ant detects it is running on a Java 5 or newer, Ant will
use <code class="code">System.getenv()</code> rather than its own OS dependent native
implementation.  For some OSes this causes minor differences when compared to older versions of Ant.
For a full list see <a href="https://issues.apache.org/bugzilla/show_bug.cgi?id=49366"
target="_top">Bugzilla Issue 49366</a>.  In particular:</p>
<ul>
  <li>On Windows, Ant will now return additional "environment variables" that correspond to the
    drive specific current working directories when Ant is run from the command line.  The keys of
    these variables starts with an equals sign.</li>
  <li>Some users reported that some Cygwin specific variables (in particular <code>PROMPT</code>)
    were no longer present.</li>
  <li>On OS/2, Ant no longer returns the <code>BEGINLIBPATH</code> variable.</li>
</ul>

<h3>Parameters specified as nested elements</h3>
<h4>classpath</h4>
<p><code>Property</code>'s <var>classpath</var> attribute is
a <a href="../using.html#path">path-like structure</a> and can also be set via a
nested <code>classpath</code> element.</p>

<h3>Examples</h3>
<p>Set the property <code>foo.dist</code> to the value <q>dist</q>.</p>
<pre>&lt;property name=&quot;foo.dist&quot; value=&quot;dist&quot;/&gt;</pre>

<p>Set the property <code>foo.dist</code> to the value <q>dist</q>.</p>
<pre>&lt;property name=&quot;foo.dist&quot;&gt;dist&lt;/property&gt;</pre>

<p>Read a set of properties from a file called <samp>foo.properties</samp>.</p>
<pre>&lt;property file=&quot;foo.properties&quot;/&gt;</pre>

<p>Read a set of properties from the
address <samp>https://www.mysite.com/bla/props/foo.properties</samp>.</p>
<pre>&lt;property url=&quot;https://www.mysite.com/bla/props/foo.properties&quot;/&gt;</pre>

<p>Read a set of properties from a resource called <samp>foo.properties</samp>.</p>
<pre>&lt;property resource=&quot;foo.properties&quot;/&gt;</pre>

<p>Note that you can reference a global properties file for all of your Ant builds using the
following:</p>
<pre>&lt;property file=&quot;${user.home}/.ant-global.properties&quot;/&gt;</pre>
<p>since the <code>user.home</code> property is defined by JVM to be your home directory. Where
the <code>user.home</code> property resolves to in the file system depends on the operating system
version and the JVM implementation.  On Unix based systems, this will map to the user's home
directory. On modern Windows variants, this will most likely resolve to the user's directory in
the <samp>Documents and Settings</samp> or <samp>Users</samp> folder. Older Windows variants such as
Windows 98/ME are less predictable, as are other operating system/JVM combinations.</p>

<p>Read the system environment variables and stores them in properties, prefixed
with <q>env</q>. Note that this only works on <em>select</em> operating systems. Two of the values
are shown being echoed.</p>
<pre>
&lt;property environment=&quot;env&quot;/&gt;
&lt;echo message=&quot;Number of Processors = ${env.NUMBER_OF_PROCESSORS}&quot;/&gt;
&lt;echo message=&quot;ANT_HOME is set to = ${env.ANT_HOME}&quot;/&gt;</pre>

<p>This buildfile uses the properties defined in <samp>build.properties</samp>. Regarding to the
environment variable <code>STAGE</code> some or all values could be overwritten,
e.g. having <code>STAGE=test</code> and a <samp>test.properties</samp> you have special values for
that (like another name for the test server). Finally all these values could be overwritten by
personal settings with a file per user.</p>
<pre>
&lt;property environment=&quot;env&quot;/&gt;
&lt;property file=&quot;${user.name}.properties&quot;/&gt;
&lt;property file=&quot;${env.STAGE}.properties&quot;/&gt;
&lt;property file=&quot;build.properties&quot;/&gt;</pre>

<p>Store the relative path in <code>foo</code>: <samp>../my/file.txt</samp></p>
<pre>&lt;property name=&quot;foo&quot; location=&quot;my/file.txt&quot; relative=&quot;true&quot; basedir=&quot;..&quot;/&gt;</pre>

<p>Store the relative path in <code>foo</code>: <samp>cvs/my/file.txt</samp></p>
<pre>&lt;property name=&quot;foo&quot; location=&quot;my/file.txt&quot; relative=&quot;true&quot; basedir=&quot;cvs&quot;/&gt;</pre>

<h3>Property files</h3>

<p>As stated, this task will load in a properties file stored in the file system, or as a resource
on a classpath. Here are some interesting facts about this feature</p>
<ol>
  <li>If the file is not there, nothing is printed except at <kbd>-verbose</kbd> log level. This
    lets you have optional configuration files for every project, that team members can customize.
  <li>The rules for this format
    match <a href="https://docs.oracle.com/javase/8/docs/api/java/util/Properties.html#load-java.io.InputStream-"
    target="_top">java.util.Properties</a>.</li>
  <li>Trailing spaces are not stripped. It may have been what you wanted.</li>
  <li>Want unusual characters? Escape them <code>\u0456</code> or <code>\&quot;</code> style.</li>
  <li>Ant Properties are expanded in the file</li>
  <li>If you want to expand properties defined inside the same file and you use
    the <var>prefix</var> attribute of the task, you must use the same prefix when expanding the
    properties or set <var>prefixValues</var> to <q>true</q>.</li>
</ol>
<p>In-file property expansion is very cool. Learn to use it.</p>
<p>Example:</p>
<pre>
build.compiler=jikes
deploy.server=lucky
deploy.port=8443
deploy.url=https://${deploy.server}:${deploy.port}/</pre>

<h3 id="notes-env">Notes about environment variables</h3>
<p>
  When Ant started to support setting properties from environment
  variables it ran on Java 1.2 where <code class="code">System.getEnv</code> didn't
  work. So we decided to start a command in a new process which prints
  the environment variables, analyzes the output and creates the
<<<<<<< HEAD
  properties. Once Java 5 became our baseline we could have switched
  to <code class="code">getEnv</code> but it returned different results on some
  platforms so we stuck with the command approach to remain backwards
  compatible.
=======
  properties. With Ant 1.9.0 when we started to require Java 5 we switched back
  to <code>System.getEnv</code> even though it returned different results on some
  platforms. The commands described below are still used on OpenVMS or
  if <code>System.getEnv</code> throws an exception.
>>>>>>> 96ca021c
</p>
<p>
  There are commands for the following operating systems implemented in
  <a href="https://gitbox.apache.org/repos/asf?p=ant.git;a=blob;f=src/main/org/apache/tools/ant/taskdefs/Execute.java;h=2f29256ed8ee964d78718fd0d7929659008482e6;hb=HEAD">
  Execute.java</a> (method <code class="code">getProcEnvCommand()</code>):
  <table>
    <tr>
      <th scope="col">OS</th>
      <th scope="col">command</th>
    </tr>
    <tr>
      <td>os/2</td>
      <td><code>cmd /c set</code></td>
    </tr>
    <tr>
      <td colspan="2">windows</td>
    </tr>
    <tr>
      <td>* win9x</td>
      <td><code>command.com /c set</code></td>
    </tr>
    <tr>
      <td>* other</td>
      <td><code>cmd /c set</code></td>
    </tr>
    <tr>
      <td>z/os</td>
      <td><code>/bin/env</code> <strong>OR</strong> <code>/usr/bin/env</code> <strong>OR</strong> <code>env</code> (<em>depending on read rights</em>)</td>
    </tr>
    <tr>
      <td>unix</td>
      <td><code>/bin/env</code> <strong>OR</strong> <code>/usr/bin/env</code> <strong>OR</strong> <code>env</code> (<em>depending on read rights</em>)</td>
    </tr>
    <tr>
      <td>netware</td>
      <td><code>env</code></td>
    </tr>
    <tr>
      <td>os/400</td>
      <td><code>env</code></td>
    </tr>
    <tr>
      <td>openvms</td>
      <td><code>show logical</code></td>
    </tr>
  </table>

</body>
</html><|MERGE_RESOLUTION|>--- conflicted
+++ resolved
@@ -287,17 +287,10 @@
   variables it ran on Java 1.2 where <code class="code">System.getEnv</code> didn't
   work. So we decided to start a command in a new process which prints
   the environment variables, analyzes the output and creates the
-<<<<<<< HEAD
-  properties. Once Java 5 became our baseline we could have switched
-  to <code class="code">getEnv</code> but it returned different results on some
-  platforms so we stuck with the command approach to remain backwards
-  compatible.
-=======
   properties. With Ant 1.9.0 when we started to require Java 5 we switched back
-  to <code>System.getEnv</code> even though it returned different results on some
+  to <code class="code">System.getEnv</code> even though it returned different results on some
   platforms. The commands described below are still used on OpenVMS or
-  if <code>System.getEnv</code> throws an exception.
->>>>>>> 96ca021c
+  if <code class="code">System.getEnv</code> throws an exception.
 </p>
 <p>
   There are commands for the following operating systems implemented in
